name: CI

on:
  push:
    branches: [main, develop]
  pull_request:
    branches: [main, develop]
    paths:
      - 'web/src/**'
      - 'web/prisma/**'
      - 'web/package.json'
      - 'web/tsconfig.json'
      - 'web/pnpm-lock.yaml'
      - '.github/workflows/**'

defaults:
  run:
    working-directory: ./web

jobs:
  # 依存関係のインストールとキャッシュを共有する基盤ジョブ
  setup:
    runs-on: ubuntu-latest
    outputs:
      cache-hit: ${{ steps.cache-deps.outputs.cache-hit }}
    steps:
      - name: Checkout repository
        uses: actions/checkout@v4

      - name: Setup Node.js
        uses: actions/setup-node@v4
        with:
          node-version: '20'

      - name: Setup pnpm
        uses: pnpm/action-setup@v4
        with:
<<<<<<< HEAD
          version: 9.12.3
=======
          version: 8.15.3
>>>>>>> 378907fa

      - name: Cache node modules
        id: cache-deps
        uses: actions/cache@v4
        with:
          path: |
            ~/.pnpm-store
            node_modules
          key: ${{ runner.os }}-pnpm-v2-${{ hashFiles('**/pnpm-lock.yaml') }}
          restore-keys: |
            ${{ runner.os }}-pnpm-v2-

      - name: Install dependencies
        if: steps.cache-deps.outputs.cache-hit != 'true'
        run: pnpm install --frozen-lockfile || pnpm install --no-frozen-lockfile

      - name: Install dependencies (force if needed)
        if: steps.cache-deps.outputs.cache-hit == 'true'
        run: pnpm install --prefer-offline

      - name: Generate Prisma client
        run: pnpm exec dotenv -e ../.env -- prisma generate

      - name: Cache Prisma client
        uses: actions/cache@v4
        with:
          path: node_modules/.prisma
          key: ${{ runner.os }}-prisma-v2-${{ hashFiles('prisma/schema.prisma') }}

  # 型チェックとリント（軽量なので並列実行）
  lint-and-typecheck:
    runs-on: ubuntu-latest
    needs: setup
    steps:
      - name: Checkout repository
        uses: actions/checkout@v4

      - name: Setup Node.js
        uses: actions/setup-node@v4
        with:
          node-version: '20'

      - name: Setup pnpm
        uses: pnpm/action-setup@v4
        with:
<<<<<<< HEAD
          version: 9.12.3
=======
          version: 8.15.3
>>>>>>> 378907fa

      - name: Restore pnpm store cache
        uses: actions/cache@v4
        with:
          path: |
            ~/.pnpm-store
            node_modules
          key: ${{ runner.os }}-pnpm-v2-${{ hashFiles('**/pnpm-lock.yaml') }}

      - name: Restore Prisma client cache
        uses: actions/cache@v4
        with:
          path: node_modules/.prisma
          key: ${{ runner.os }}-prisma-v2-${{ hashFiles('prisma/schema.prisma') }}

      - name: Generate Prisma client
        run: pnpm exec dotenv -e ../.env -- prisma generate

      - name: TypeScript type checking
        run: pnpm exec tsc --noEmit

      - name: Format check
        run: pnpm exec prettier --check .

      - name: Lint
        run: pnpm run lint

  # データベースとPrismaのテスト
  database:
    runs-on: ubuntu-latest
    needs: setup
    services:
      postgres:
        image: postgres:15
        env:
          POSTGRES_DB: test_db
          POSTGRES_USER: postgres
          POSTGRES_PASSWORD: password
        ports:
          - 5432:5432
        options: >-
          --health-cmd pg_isready
          --health-interval 10s
          --health-timeout 5s
          --health-retries 5

    steps:
      - name: Checkout repository
        uses: actions/checkout@v4

      - name: Setup Node.js
        uses: actions/setup-node@v4
        with:
          node-version: '20'

      - name: Setup pnpm
        uses: pnpm/action-setup@v4
        with:
<<<<<<< HEAD
          version: 9.12.3
=======
          version: 8.15.3
>>>>>>> 378907fa

      - name: Restore pnpm store cache
        uses: actions/cache@v4
        with:
          path: |
            ~/.pnpm-store
            node_modules
          key: ${{ runner.os }}-pnpm-v2-${{ hashFiles('**/pnpm-lock.yaml') }}

      - name: Restore Prisma client cache
        uses: actions/cache@v4
        with:
          path: node_modules/.prisma
          key: ${{ runner.os }}-prisma-v2-${{ hashFiles('prisma/schema.prisma') }}

      - name: Generate Prisma client
        run: pnpm exec dotenv -e ../.env -- prisma generate

      - name: Setup environment variables
        run: |
          echo "DATABASE_URL=postgresql://postgres:password@localhost:5432/test_db" >> $GITHUB_ENV
          echo "NEXTAUTH_SECRET=test-secret" >> $GITHUB_ENV
          echo "NEXTAUTH_URL=http://localhost:3000" >> $GITHUB_ENV

      - name: Run Prisma migrations
        run: pnpm exec dotenv -e ../.env -- prisma migrate deploy

      - name: Run Prisma migration validation
        run: |
          pnpm exec dotenv -e ../.env -- prisma migrate status
          echo "✅ Prisma migrations validated successfully"

  # ビルドテスト
  build:
    runs-on: ubuntu-latest
    needs: [setup]
    steps:
      - name: Checkout repository
        uses: actions/checkout@v4

      - name: Setup Node.js
        uses: actions/setup-node@v4
        with:
          node-version: '20'

      - name: Setup pnpm
        uses: pnpm/action-setup@v4
        with:
<<<<<<< HEAD
          version: 9.12.3
=======
          version: 8.15.3
>>>>>>> 378907fa

      - name: Restore pnpm store cache
        uses: actions/cache@v4
        with:
          path: |
            ~/.pnpm-store
            node_modules
          key: ${{ runner.os }}-pnpm-v2-${{ hashFiles('**/pnpm-lock.yaml') }}

      - name: Restore Prisma client cache
        uses: actions/cache@v4
        with:
          path: node_modules/.prisma
          key: ${{ runner.os }}-prisma-v2-${{ hashFiles('prisma/schema.prisma') }}

      - name: Generate Prisma client
        run: pnpm exec dotenv -e ../.env -- prisma generate

      - name: Setup environment variables
        run: |
          echo "DATABASE_URL=postgresql://postgres:password@localhost:5432/test_db" >> $GITHUB_ENV
          echo "NEXTAUTH_SECRET=test-secret" >> $GITHUB_ENV
          echo "NEXTAUTH_URL=http://localhost:3000" >> $GITHUB_ENV

      - name: Build application
        run: pnpm run build

      - name: Cache build output
        uses: actions/cache@v4
        with:
          path: .next
          key: ${{ runner.os }}-build-${{ github.sha }}

  # E2Eテスト（Playwright）
  e2e-tests:
    runs-on: ubuntu-latest
    needs: [setup]
    services:
      postgres:
        image: postgres:15
        env:
          POSTGRES_DB: test_db
          POSTGRES_USER: postgres
          POSTGRES_PASSWORD: password
        ports:
          - 5432:5432
        options: >-
          --health-cmd pg_isready
          --health-interval 10s
          --health-timeout 5s
          --health-retries 5

    steps:
      - name: Checkout repository
        uses: actions/checkout@v4

      - name: Setup Node.js
        uses: actions/setup-node@v4
        with:
          node-version: '20'

      - name: Setup pnpm
        uses: pnpm/action-setup@v4
        with:
<<<<<<< HEAD
          version: 9.12.3
=======
          version: 8.15.3
>>>>>>> 378907fa

      - name: Restore pnpm store cache
        uses: actions/cache@v4
        with:
          path: |
            ~/.pnpm-store
            node_modules
          key: ${{ runner.os }}-pnpm-v2-${{ hashFiles('**/pnpm-lock.yaml') }}

      - name: Restore Prisma client cache
        uses: actions/cache@v4
        with:
          path: node_modules/.prisma
          key: ${{ runner.os }}-prisma-v2-${{ hashFiles('prisma/schema.prisma') }}

      - name: Generate Prisma client
        run: pnpm exec dotenv -e ../.env -- prisma generate

      - name: Setup environment variables
        run: |
          echo "DATABASE_URL=postgresql://postgres:password@localhost:5432/test_db" >> $GITHUB_ENV
          echo "NEXTAUTH_SECRET=test-secret" >> $GITHUB_ENV
          echo "NEXTAUTH_URL=http://localhost:3000" >> $GITHUB_ENV

      - name: Run Prisma migrations
        run: pnpm exec dotenv -e ../.env -- prisma migrate deploy

      - name: Build application
        run: pnpm run build

      - name: Install Playwright Browsers
        run: pnpm exec playwright install --with-deps

      - name: Run Playwright tests
        run: pnpm run test:chrome-fast
        env:
          CI: true

      - name: Upload Playwright Report
        uses: actions/upload-artifact@v4
        if: always()
        with:
          name: playwright-report
          path: playwright-report/
          retention-days: 30

  # すべてのジョブが成功したことを確認する集約ジョブ
  ci-success:
    runs-on: ubuntu-latest
    needs: [lint-and-typecheck, database, build, e2e-tests]
    if: always()
    defaults:
      run:
        working-directory: .
    steps:
      - name: Check all jobs success
        if: contains(needs.*.result, 'failure') || contains(needs.*.result, 'cancelled')
        run: |
          echo "❌ CI failed"
          exit 1
      - name: CI Success
        run: echo "✅ All CI jobs completed successfully"<|MERGE_RESOLUTION|>--- conflicted
+++ resolved
@@ -35,11 +35,7 @@
       - name: Setup pnpm
         uses: pnpm/action-setup@v4
         with:
-<<<<<<< HEAD
-          version: 9.12.3
-=======
-          version: 8.15.3
->>>>>>> 378907fa
+          version: 8.15.3
 
       - name: Cache node modules
         id: cache-deps
@@ -85,11 +81,7 @@
       - name: Setup pnpm
         uses: pnpm/action-setup@v4
         with:
-<<<<<<< HEAD
-          version: 9.12.3
-=======
-          version: 8.15.3
->>>>>>> 378907fa
+          version: 8.15.3
 
       - name: Restore pnpm store cache
         uses: actions/cache@v4
@@ -148,11 +140,7 @@
       - name: Setup pnpm
         uses: pnpm/action-setup@v4
         with:
-<<<<<<< HEAD
-          version: 9.12.3
-=======
-          version: 8.15.3
->>>>>>> 378907fa
+          version: 8.15.3
 
       - name: Restore pnpm store cache
         uses: actions/cache@v4
@@ -201,11 +189,7 @@
       - name: Setup pnpm
         uses: pnpm/action-setup@v4
         with:
-<<<<<<< HEAD
-          version: 9.12.3
-=======
-          version: 8.15.3
->>>>>>> 378907fa
+          version: 8.15.3
 
       - name: Restore pnpm store cache
         uses: actions/cache@v4
@@ -270,11 +254,7 @@
       - name: Setup pnpm
         uses: pnpm/action-setup@v4
         with:
-<<<<<<< HEAD
-          version: 9.12.3
-=======
-          version: 8.15.3
->>>>>>> 378907fa
+          version: 8.15.3
 
       - name: Restore pnpm store cache
         uses: actions/cache@v4
