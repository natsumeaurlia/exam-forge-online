import { test, expect } from '@playwright/test';

test.describe('Quiz Editor Responsive Design', () => {
  test('should display correctly on mobile devices', async ({ page }) => {
    // Set mobile viewport
    await page.setViewportSize({ width: 375, height: 667 });

    // Navigate to quiz editor
    await page.goto('/ja/dashboard/quizzes/new');

    // Wait for page to load
    await expect(page.locator('h1')).toBeVisible();

    // Verify mobile layout
    const sidebar = page.locator('[data-testid="quiz-editor-sidebar"]');
    await expect(sidebar).toBeHidden();
  });

  test('should display correctly on tablet devices', async ({ page }) => {
    // Set tablet viewport
    await page.setViewportSize({ width: 768, height: 1024 });

    // Navigate to quiz editor
    await page.goto('/ja/dashboard/quizzes/new');

    // Wait for page to load
    await expect(page.locator('h1')).toBeVisible();
  });

  test('should display correctly on desktop devices', async ({ page }) => {
    // Set desktop viewport
    await page.setViewportSize({ width: 1920, height: 1080 });

<<<<<<< HEAD
    // Desktop layout should be visible
    await expect(page.locator('[data-testid="desktop-layout"]')).toBeVisible();

    // Should show settings as sidebar when opened
    await page.locator('[data-testid="settings-button"]').click();
    await expect(page.locator('.w-80.border-l')).toBeVisible();
  });

  test('Touch targets meet minimum 44px requirement', async ({ page }) => {
    // Set mobile viewport for touch testing
    await page.setViewportSize({ width: 375, height: 667 });

    await page.goto('/ja/dashboard/quizzes/test-quiz/edit');

    // Check that touch targets (buttons) meet 44px minimum
    const touchTargets = page.locator('button');
    const count = await touchTargets.count();

    for (let i = 0; i < count; i++) {
      const button = touchTargets.nth(i);
      const box = await button.boundingBox();
      if (box) {
        expect(box.height).toBeGreaterThanOrEqual(44);
        expect(box.width).toBeGreaterThanOrEqual(44);
      }
    }
  });

  test('Horizontal toolbar scrolling works on mobile', async ({ page }) => {
    // Set mobile viewport
    await page.setViewportSize({ width: 320, height: 568 }); // Small mobile screen

    await page.goto('/ja/dashboard/quizzes/test-quiz/edit');

    // Check for horizontal scrollable toolbar
    const toolbar = page.locator('.quiz-editor-mobile-toolbar');
    if ((await toolbar.count()) > 0) {
      const scrollWidth = await toolbar.evaluate(el => el.scrollWidth);
      const clientWidth = await toolbar.evaluate(el => el.clientWidth);

      // If content overflows, it should be scrollable
      if (scrollWidth > clientWidth) {
        expect(scrollWidth).toBeGreaterThan(clientWidth);
      }
    }
  });

  test('Touch targets are properly sized on mobile', async ({ page }) => {
    await page.setViewportSize({ width: 375, height: 667 });
    await page.goto('/ja/dashboard/quizzes/test-quiz/edit');

    // Check that touch targets meet accessibility guidelines (44px minimum)
    const touchTargets = page.locator('.touch-drag-handle');
    const count = await touchTargets.count();

    for (let i = 0; i < count; i++) {
      const element = touchTargets.nth(i);
      const box = await element.boundingBox();
      if (box) {
        expect(box.height).toBeGreaterThanOrEqual(44);
        expect(box.width).toBeGreaterThanOrEqual(44);
      }
    }
  });

  test('Question toolbar scrolls horizontally on tablet', async ({ page }) => {
    await page.setViewportSize({ width: 768, height: 1024 });
    await page.goto('/ja/dashboard/quizzes/test-quiz/edit');

    // Check that toolbar has horizontal scroll
    const toolbar = page.locator('.quiz-editor-mobile-toolbar');
    await expect(toolbar).toHaveCSS('overflow-x', 'auto');
  });

  test('Responsive transitions work smoothly', async ({ page }) => {
    await page.goto('/ja/dashboard/quizzes/test-quiz/edit');

    // Start with desktop
    await page.setViewportSize({ width: 1280, height: 720 });
    await page.waitForLoadState('networkidle');

    // Check that transition classes are applied
    await expect(page.locator('.quiz-editor-transition')).toBeVisible();

    // Switch to tablet
    await page.setViewportSize({ width: 768, height: 1024 });
    await page.waitForTimeout(500); // Wait for transition

    // Switch to mobile
    await page.setViewportSize({ width: 375, height: 667 });
    await page.waitForTimeout(500); // Wait for transition
=======
    // Navigate to quiz editor
    await page.goto('/ja/dashboard/quizzes/new');

    // Wait for page to load
    await expect(page.locator('h1')).toBeVisible();
>>>>>>> bff8ba2b

    // Verify desktop layout
    const sidebar = page.locator('[data-testid="quiz-editor-sidebar"]');
    await expect(sidebar).toBeVisible();
  });
});<|MERGE_RESOLUTION|>--- conflicted
+++ resolved
@@ -31,105 +31,11 @@
     // Set desktop viewport
     await page.setViewportSize({ width: 1920, height: 1080 });
 
-<<<<<<< HEAD
-    // Desktop layout should be visible
-    await expect(page.locator('[data-testid="desktop-layout"]')).toBeVisible();
-
-    // Should show settings as sidebar when opened
-    await page.locator('[data-testid="settings-button"]').click();
-    await expect(page.locator('.w-80.border-l')).toBeVisible();
-  });
-
-  test('Touch targets meet minimum 44px requirement', async ({ page }) => {
-    // Set mobile viewport for touch testing
-    await page.setViewportSize({ width: 375, height: 667 });
-
-    await page.goto('/ja/dashboard/quizzes/test-quiz/edit');
-
-    // Check that touch targets (buttons) meet 44px minimum
-    const touchTargets = page.locator('button');
-    const count = await touchTargets.count();
-
-    for (let i = 0; i < count; i++) {
-      const button = touchTargets.nth(i);
-      const box = await button.boundingBox();
-      if (box) {
-        expect(box.height).toBeGreaterThanOrEqual(44);
-        expect(box.width).toBeGreaterThanOrEqual(44);
-      }
-    }
-  });
-
-  test('Horizontal toolbar scrolling works on mobile', async ({ page }) => {
-    // Set mobile viewport
-    await page.setViewportSize({ width: 320, height: 568 }); // Small mobile screen
-
-    await page.goto('/ja/dashboard/quizzes/test-quiz/edit');
-
-    // Check for horizontal scrollable toolbar
-    const toolbar = page.locator('.quiz-editor-mobile-toolbar');
-    if ((await toolbar.count()) > 0) {
-      const scrollWidth = await toolbar.evaluate(el => el.scrollWidth);
-      const clientWidth = await toolbar.evaluate(el => el.clientWidth);
-
-      // If content overflows, it should be scrollable
-      if (scrollWidth > clientWidth) {
-        expect(scrollWidth).toBeGreaterThan(clientWidth);
-      }
-    }
-  });
-
-  test('Touch targets are properly sized on mobile', async ({ page }) => {
-    await page.setViewportSize({ width: 375, height: 667 });
-    await page.goto('/ja/dashboard/quizzes/test-quiz/edit');
-
-    // Check that touch targets meet accessibility guidelines (44px minimum)
-    const touchTargets = page.locator('.touch-drag-handle');
-    const count = await touchTargets.count();
-
-    for (let i = 0; i < count; i++) {
-      const element = touchTargets.nth(i);
-      const box = await element.boundingBox();
-      if (box) {
-        expect(box.height).toBeGreaterThanOrEqual(44);
-        expect(box.width).toBeGreaterThanOrEqual(44);
-      }
-    }
-  });
-
-  test('Question toolbar scrolls horizontally on tablet', async ({ page }) => {
-    await page.setViewportSize({ width: 768, height: 1024 });
-    await page.goto('/ja/dashboard/quizzes/test-quiz/edit');
-
-    // Check that toolbar has horizontal scroll
-    const toolbar = page.locator('.quiz-editor-mobile-toolbar');
-    await expect(toolbar).toHaveCSS('overflow-x', 'auto');
-  });
-
-  test('Responsive transitions work smoothly', async ({ page }) => {
-    await page.goto('/ja/dashboard/quizzes/test-quiz/edit');
-
-    // Start with desktop
-    await page.setViewportSize({ width: 1280, height: 720 });
-    await page.waitForLoadState('networkidle');
-
-    // Check that transition classes are applied
-    await expect(page.locator('.quiz-editor-transition')).toBeVisible();
-
-    // Switch to tablet
-    await page.setViewportSize({ width: 768, height: 1024 });
-    await page.waitForTimeout(500); // Wait for transition
-
-    // Switch to mobile
-    await page.setViewportSize({ width: 375, height: 667 });
-    await page.waitForTimeout(500); // Wait for transition
-=======
     // Navigate to quiz editor
     await page.goto('/ja/dashboard/quizzes/new');
 
     // Wait for page to load
     await expect(page.locator('h1')).toBeVisible();
->>>>>>> bff8ba2b
 
     // Verify desktop layout
     const sidebar = page.locator('[data-testid="quiz-editor-sidebar"]');
