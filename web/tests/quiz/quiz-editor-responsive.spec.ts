--- conflicted
+++ resolved
@@ -45,54 +45,10 @@
     // Desktop layout should be visible
     await expect(page.locator('[data-testid="desktop-layout"]')).toBeVisible();
 
-<<<<<<< HEAD
-    // Should show settings as sidebar when opened
-    await page.locator('[data-testid="settings-button"]').click();
-    await expect(page.locator('.w-80.border-l')).toBeVisible();
-  });
-
-  test('Touch targets meet minimum 44px requirement', async ({ page }) => {
-    // Set mobile viewport for touch testing
-    await page.setViewportSize({ width: 375, height: 667 });
-
-    await page.goto('/ja/dashboard/quizzes/test-quiz/edit');
-
-    // Check that touch targets (buttons) meet 44px minimum
-    const touchTargets = page.locator('button');
-    const count = await touchTargets.count();
-
-    for (let i = 0; i < count; i++) {
-      const button = touchTargets.nth(i);
-      const box = await button.boundingBox();
-      if (box) {
-        expect(box.height).toBeGreaterThanOrEqual(44);
-        expect(box.width).toBeGreaterThanOrEqual(44);
-      }
-    }
-  });
-
-  test('Horizontal toolbar scrolling works on mobile', async ({ page }) => {
-    // Set mobile viewport
-    await page.setViewportSize({ width: 320, height: 568 }); // Small mobile screen
-
-    await page.goto('/ja/dashboard/quizzes/test-quiz/edit');
-
-    // Check for horizontal scrollable toolbar
-    const toolbar = page.locator('.quiz-editor-mobile-toolbar');
-    if ((await toolbar.count()) > 0) {
-      const scrollWidth = await toolbar.evaluate(el => el.scrollWidth);
-      const clientWidth = await toolbar.evaluate(el => el.clientWidth);
-
-      // If content overflows, it should be scrollable
-      if (scrollWidth > clientWidth) {
-        expect(scrollWidth).toBeGreaterThan(clientWidth);
-      }
-    }
-=======
     // Verify desktop layout
     const sidebar = page.locator('[data-testid="quiz-editor-sidebar"]');
     await expect(sidebar).toBeVisible();
->>>>>>> 6e9b8ce3
   });
+});
 
 export {};