--- conflicted
+++ resolved
@@ -66,11 +66,8 @@
   passwordResetTokens    PasswordResetToken[]
   notifications          Notification[] @relation("UserNotifications")
   notificationPreferences NotificationPreference? @relation("UserNotificationPreferences")
-<<<<<<< HEAD
   contactSubmissions     ContactSubmission[]
-=======
   lmsUsers               LMSUser[]
->>>>>>> d519b3c3
 
   @@index([stripeCustomerId])
   @@map("users")
