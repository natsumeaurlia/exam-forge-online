generator client {
  provider = "prisma-client-js"
}

datasource db {
  provider = "postgresql"
  url      = env("DATABASE_URL")
}

model Account {
  id                 String  @id @default(cuid())
  userId             String  @map("user_id")
  type               String
  provider           String
  providerAccountId  String @map("provider_account_id")
  refreshToken      String? @db.Text @map("refresh_token")
  accessToken       String? @db.Text @map("access_token")
  expiresAt         Int?    @map("expires_at")
  tokenType         String? @map("token_type")
  scope              String?
  idToken           String? @db.Text @map("id_token")
  sessionState      String? @map("session_state")
  createdAt          DateTime @default(now()) @map("created_at")
  updatedAt          DateTime @updatedAt @map("updated_at")
 
  user User @relation(fields: [userId], references: [id], onDelete: Cascade)
 
  @@unique([provider, providerAccountId])
  @@map("accounts")
}

model Session {
  id           String   @id @default(cuid())
  sessionToken String   @unique @map("session_token")
  userId       String   @map("user_id")
  expires      DateTime
  user         User     @relation(fields: [userId], references: [id], onDelete: Cascade)
  createdAt    DateTime @default(now()) @map("created_at")
  updatedAt    DateTime @updatedAt @map("updated_at")

  @@map("sessions")
}

model User {
  id            String    @id @default(cuid())
  name          String?
  email         String?   @unique
  emailVerified DateTime? @map("email_verified")
  image         String?
  password      String?   @db.VarChar(255)
  stripeCustomerId       String?          @unique @map("stripe_customer_id")
  stripePaymentMethodId  String?          @map("stripe_payment_method_id")
  createdAt     DateTime  @default(now()) @map("created_at")
  updatedAt     DateTime  @updatedAt @map("updated_at")
  accounts               Account[]
  createdQuizzes         Quiz[]           @relation("QuizCreator")
  quizResponses          QuizResponse[]
  sessions               Session[]
  createdTeams           Team[]           @relation("TeamCreator")
  TeamInvitation         TeamInvitation[]
  teamMembers            TeamMember[]
  storage                UserStorage?
  createdBankQuestions   BankQuestion[]
  createdCertificateTemplates CertificateTemplate[]
<<<<<<< HEAD
  passwordResetTokens    PasswordResetToken[]
=======
  notifications          Notification[] @relation("UserNotifications")
  notificationPreferences NotificationPreference? @relation("UserNotificationPreferences")
>>>>>>> 4db33c7b

  @@index([stripeCustomerId])
  @@map("users")
}

model VerificationToken {
  identifier String
  token      String   @unique
  expires    DateTime

  @@unique([identifier, token])
  @@map("verification_tokens")
}

model Team {
  id           String           @id @default(cuid())
  name         String
  slug         String           @unique @db.VarChar(50)
  description  String?
  logo         String?
  createdAt    DateTime         @default(now()) @map("created_at")
  updatedAt    DateTime         @updatedAt @map("updated_at")
  creatorId    String           @map("creator_id")
  lmsConfiguration Json?        @map("lms_configuration") // LMS mode configuration
  invoices     Invoice[]
  quizzes      Quiz[]
  subscription Subscription?
  creator      User             @relation("TeamCreator", fields: [creatorId], references: [id])
  invitations  TeamInvitation[]
  members      TeamMember[]
  teamSettings TeamSettings?
  usageRecords UsageRecord[]
  categories   Category[]
  bankQuestions BankQuestion[]
  certificateTemplates CertificateTemplate[]
  tags         Tag[]
  notifications Notification[] @relation("TeamNotifications")

  @@index([creatorId])
  @@map("teams")
}

model TeamMember {
  id        String   @id @default(cuid())
  role      TeamRole @default(MEMBER)
  joinedAt  DateTime @default(now()) @map("joined_at")
  createdAt DateTime @default(now()) @map("created_at")
  updatedAt DateTime @updatedAt @map("updated_at")
  teamId    String   @map("team_id")
  userId    String   @map("user_id")
  team      Team     @relation(fields: [teamId], references: [id], onDelete: Cascade)
  user      User     @relation(fields: [userId], references: [id], onDelete: Cascade)

  @@unique([teamId, userId])
  @@index([userId])
  @@index([teamId])
  @@map("team_members")
}

model TeamInvitation {
  id          String               @id @default(cuid())
  email       String
  token       String               @unique @default(cuid())
  status      TeamInvitationStatus @default(PENDING)
  role        TeamRole             @default(MEMBER)
  expiresAt   DateTime             @map("expires_at")
  createdAt   DateTime             @default(now()) @map("created_at")
  updatedAt   DateTime             @updatedAt @map("updated_at")
  teamId      String               @map("team_id")
  invitedById String               @map("invited_by_id")
  invitedBy   User                 @relation(fields: [invitedById], references: [id])
  team        Team                 @relation(fields: [teamId], references: [id], onDelete: Cascade)

  @@index([teamId])
  @@index([email])
  @@index([token])
  @@index([status])
  @@map("team_invitations")
}

model PasswordResetToken {
  id        String   @id @default(cuid())
  token     String   @unique
  email     String
  expiresAt DateTime @map("expires_at")
  usedAt    DateTime? @map("used_at")
  createdAt DateTime @default(now()) @map("created_at")
  updatedAt DateTime @updatedAt @map("updated_at")
  userId    String   @map("user_id")
  user      User     @relation(fields: [userId], references: [id], onDelete: Cascade)

  @@index([email])
  @@index([token])
  @@index([userId])
  @@map("password_reset_tokens")
}

model TeamSettings {
  id                    String      @id @default(cuid())
  maxMembers            Int         @default(5) @map("max_members")
  allowMemberInvite     Boolean     @default(false) @map("allow_member_invite")
  requireApproval       Boolean     @default(true) @map("require_approval")
  defaultQuizVisibility SharingMode @default(URL) @map("default_quiz_visibility")
  createdAt             DateTime    @default(now()) @map("created_at")
  updatedAt             DateTime    @updatedAt @map("updated_at")
  teamId                String      @unique @map("team_id")
  team                  Team        @relation(fields: [teamId], references: [id], onDelete: Cascade)

  @@map("team_settings")
}

model Quiz {
  id                     String         @id @default(cuid())
  title                  String         @db.VarChar(200)
  description            String?
  status                 QuizStatus     @default(DRAFT)
  scoringType            ScoringType    @default(AUTO) @map("scoring_type")
  sharingMode            SharingMode    @default(URL) @map("sharing_mode")
  password               String?        @db.VarChar(100)
  passingScore           Int            @default(70) @db.SmallInt @map("passing_score")
  coverImage             String?        @map("cover_image")
  subdomain              String?        @unique @db.VarChar(30)
  timeLimit              Int?           @db.SmallInt @map("time_limit")
  shuffleQuestions       Boolean        @default(false) @map("shuffle_questions")
  shuffleOptions         Boolean        @default(false) @map("shuffle_options")
  maxAttempts            Int?           @db.SmallInt @map("max_attempts")
  publishedAt            DateTime?      @map("published_at")
  createdAt              DateTime       @default(now()) @map("created_at")
  updatedAt              DateTime       @updatedAt @map("updated_at")
  teamId                 String         @map("team_id")
  createdById            String         @map("created_by_id")
  aiMetadata             Json?          @map("ai_metadata") // AI generation metadata
  difficultyLevel        QuestionDifficulty? @map("difficulty_level")
  isPublic               Boolean        @default(false) @map("is_public")
  collectParticipantInfo Boolean        @default(false) @map("collect_participant_info")
  instructions           String?
  totalResponses         Int            @default(0) @map("total_responses")
  averageScore           Float          @default(0) @map("average_score")
  showAnswersAfterSubmit Boolean        @default(false) @map("show_answers_after_submit")
  allowMultipleAttempts  Boolean        @default(true) @map("allow_multiple_attempts")
  questions              Question[]
  createdBy              User           @relation("QuizCreator", fields: [createdById], references: [id], onDelete: Restrict)
  team                   Team           @relation(fields: [teamId], references: [id], onDelete: Cascade)
  responses              QuizResponse[]
  tags                   QuizTag[]
  sections               Section[]
  certificateTemplates   QuizCertificateTemplate[]
  quizBankQuestions      QuizBankQuestion[]

  @@index([teamId])
  @@index([createdById])
  @@index([status])
  @@index([publishedAt])
  @@index([subdomain])
  @@index([teamId, status])
  @@index([isPublic])
  @@map("quizzes")
}

model Section {
  id          String     @id @default(cuid())
  title       String     @db.VarChar(200)
  description String?
  order       Int        @db.SmallInt
  createdAt   DateTime   @default(now()) @map("created_at")
  updatedAt   DateTime   @updatedAt @map("updated_at")
  quizId      String     @map("quiz_id")
  questions   Question[]
  quiz        Quiz       @relation(fields: [quizId], references: [id], onDelete: Cascade)

  @@index([quizId])
  @@index([quizId, order])
  @@map("sections")
}

model Question {
  id              String             @id @default(cuid())
  type            QuestionType
  text            String
  points          Int                @default(1) @db.SmallInt
  order           Int                @db.SmallInt
  hint            String?
  explanation     String?
  correctAnswer   Json?              @map("correct_answer")
  gradingCriteria String?            @map("grading_criteria")
  isRequired      Boolean            @default(false) @map("is_required")
  isActive        Boolean            @default(true) @map("is_active")
  difficultyLevel QuestionDifficulty? @map("difficulty_level")
  sectionTimeLimit Int?              @db.SmallInt @map("section_time_limit") // Time limit in seconds for this question
  createdAt       DateTime           @default(now()) @map("created_at")
  updatedAt       DateTime           @updatedAt @map("updated_at")
  quizId          String             @map("quiz_id")
  sectionId       String?            @map("section_id")
  quiz            Quiz               @relation(fields: [quizId], references: [id], onDelete: Cascade)
  section         Section?           @relation(fields: [sectionId], references: [id])
  media           QuestionMedia[]
  options         QuestionOption[]
  responses       QuestionResponse[]
  quizBankQuestion QuizBankQuestion?

  @@index([quizId])
  @@index([sectionId])
  @@index([quizId, order])
  @@index([type])
  @@map("questions")
}

model QuestionOption {
  id         String   @id @default(cuid())
  text       String
  order      Int      @db.SmallInt
  isCorrect  Boolean  @default(false) @map("is_correct")
  createdAt  DateTime @default(now()) @map("created_at")
  updatedAt  DateTime @updatedAt @map("updated_at")
  questionId String   @map("question_id")
  question   Question @relation(fields: [questionId], references: [id], onDelete: Cascade)

  @@index([questionId])
  @@index([questionId, order])
  @@map("question_options")
}

model Tag {
  id        String    @id @default(cuid())
  name      String
  color     String?
  teamId    String    @map("team_id")
  createdAt DateTime  @default(now()) @map("created_at")
  updatedAt DateTime  @updatedAt @map("updated_at")
  team      Team      @relation(fields: [teamId], references: [id], onDelete: Cascade)
  quizzes   QuizTag[]
  bankQuestions BankQuestionTag[]
  
  @@unique([teamId, name])
  @@index([teamId])
  @@map("tags")
}

model QuizTag {
  id     String @id @default(cuid())
  quizId String @map("quiz_id")
  tagId  String @map("tag_id")
  quiz   Quiz   @relation(fields: [quizId], references: [id], onDelete: Cascade)
  tag    Tag    @relation(fields: [tagId], references: [id], onDelete: Cascade)

  @@unique([quizId, tagId])
  @@index([quizId])
  @@index([tagId])
  @@map("quiz_tags")
}

model QuizResponse {
  id               String             @id @default(cuid())
  score            Int?               @db.SmallInt
  totalPoints      Int                @db.SmallInt @map("total_points")
  isPassed         Boolean?           @map("is_passed")
  startedAt        DateTime           @default(now()) @map("started_at")
  completedAt      DateTime?          @map("completed_at")
  createdAt        DateTime           @default(now()) @map("created_at")
  updatedAt        DateTime           @updatedAt @map("updated_at")
  quizId           String             @map("quiz_id")
  userId           String?            @map("user_id")
  participantName  String?            @db.VarChar(255) @map("participant_name")
  participantEmail String?            @db.VarChar(255) @map("participant_email")
  timeTaken        Int?               @map("time_taken") // Time taken in seconds
  responses        QuestionResponse[]
  quiz             Quiz               @relation(fields: [quizId], references: [id], onDelete: Cascade)
  user             User?              @relation(fields: [userId], references: [id])
  certificates     Certificate[]

  @@index([quizId])
  @@index([userId])
  @@index([completedAt])
  @@index([quizId, completedAt])
  @@index([quizId, isPassed])
  @@index([participantEmail])
  @@map("quiz_responses")
}

model QuestionResponse {
  id             String       @id @default(cuid())
  answer         Json
  score          Int?         @db.SmallInt
  isCorrect      Boolean?     @map("is_correct")
  createdAt      DateTime     @default(now()) @map("created_at")
  updatedAt      DateTime     @updatedAt @map("updated_at")
  quizResponseId String       @map("quiz_response_id")
  questionId     String       @map("question_id")
  question       Question     @relation(fields: [questionId], references: [id], onDelete: Cascade)
  quizResponse   QuizResponse @relation(fields: [quizResponseId], references: [id], onDelete: Cascade)

  @@unique([quizResponseId, questionId])
  @@index([quizResponseId])
  @@index([questionId])
  @@index([isCorrect])
  @@map("question_responses")
}

model Plan {
  id                     String         @id @default(cuid())
  type                   PlanType       @unique
  name                   String
  description            String?
  monthlyPrice           Int            @map("monthly_price")
  yearlyPrice            Int            @map("yearly_price")
  stripeMonthlyProductId String?        @unique @map("stripe_monthly_product_id")
  stripeYearlyProductId  String?        @unique @map("stripe_yearly_product_id")
  maxQuizzes             Int?           @map("max_quizzes")
  maxMembers             Int?           @map("max_members")
  maxQuestionsPerQuiz    Int?           @map("max_questions_per_quiz")
  maxResponsesPerMonth   Int?           @map("max_responses_per_month")
  maxStorageMB           Int?           @map("max_storage_mb")
  isActive               Boolean        @default(true) @map("is_active")
  displayOrder           Int            @default(0) @map("display_order")
  createdAt              DateTime       @default(now()) @map("created_at")
  updatedAt              DateTime       @updatedAt @map("updated_at")
  monthlyPricePerMember  Int            @default(0) @map("monthly_price_per_member")
  yearlyPricePerMember   Int            @default(0) @map("yearly_price_per_member")
  includedMembers        Int            @default(1) @map("included_members")
  features               PlanFeature[]
  subscriptions          Subscription[]

  @@index([type])
  @@index([isActive])
  @@map("plans")
}

model Subscription {
  id                   String             @id @default(cuid())
  stripeSubscriptionId String             @unique @map("stripe_subscription_id")
  stripeCustomerId     String             @map("stripe_customer_id")
  stripePriceId        String             @map("stripe_price_id")
  stripeProductId      String             @map("stripe_product_id")
  status               SubscriptionStatus
  billingCycle         BillingCycle       @map("billing_cycle")
  trialStart           DateTime?          @map("trial_start")
  trialEnd             DateTime?          @map("trial_end")
  currentPeriodStart   DateTime           @map("current_period_start")
  currentPeriodEnd     DateTime           @map("current_period_end")
  canceledAt           DateTime?          @map("canceled_at")
  cancelAtPeriodEnd    Boolean            @default(false) @map("cancel_at_period_end")
  createdAt            DateTime           @default(now()) @map("created_at")
  updatedAt            DateTime           @updatedAt @map("updated_at")
  planId               String             @map("plan_id")
  teamId               String             @unique @map("team_id")
  memberCount          Int                @default(1) @map("member_count")
  pricePerMember       Int                @default(0) @map("price_per_member")
  plan                 Plan               @relation(fields: [planId], references: [id])
  team                 Team               @relation(fields: [teamId], references: [id], onDelete: Cascade)

  @@index([planId])
  @@index([status])
  @@index([stripeSubscriptionId])
  @@index([teamId])
  @@map("subscriptions")
}

model StripeEvent {
  id                String   @id @default(cuid())
  stripeEventId     String   @unique @map("stripe_event_id")
  type              String
  processed         Boolean  @default(false)
  processedAt       DateTime? @map("processed_at")
  error             String?
  createdAt         DateTime @default(now()) @map("created_at")
  updatedAt         DateTime @updatedAt @map("updated_at")

  @@index([stripeEventId])
  @@index([type])
  @@index([processed])
  @@index([createdAt])
  @@map("stripe_events")
}

model Invoice {
  id               String        @id @default(cuid())
  stripeInvoiceId  String        @unique @map("stripe_invoice_id")
  stripeCustomerId String        @map("stripe_customer_id")
  invoiceNumber    String        @map("invoice_number")
  status           InvoiceStatus
  subtotal         Int
  tax              Int           @default(0)
  total            Int
  amountPaid       Int           @default(0) @map("amount_paid")
  amountDue        Int           @map("amount_due")
  currency         String        @default("jpy")
  dueDate          DateTime?     @map("due_date")
  paidAt           DateTime?     @map("paid_at")
  invoicePdf       String?       @map("invoice_pdf")
  hostedInvoiceUrl String?       @map("hosted_invoice_url")
  createdAt        DateTime      @default(now()) @map("created_at")
  updatedAt        DateTime      @updatedAt @map("updated_at")
  teamId           String        @map("team_id")
  team             Team          @relation(fields: [teamId], references: [id], onDelete: Cascade)

  @@index([stripeInvoiceId])
  @@index([status])
  @@index([createdAt])
  @@index([teamId])
  @@map("invoices")
}

model UsageRecord {
  id           String       @id @default(cuid())
  resourceType ResourceType @map("resource_type")
  count        Int
  periodStart  DateTime     @map("period_start")
  periodEnd    DateTime     @map("period_end")
  createdAt    DateTime     @default(now()) @map("created_at")
  updatedAt    DateTime     @updatedAt @map("updated_at")
  teamId       String       @map("team_id")
  team         Team         @relation(fields: [teamId], references: [id], onDelete: Cascade)

  @@index([resourceType])
  @@index([periodStart, periodEnd])
  @@index([teamId])
  @@index([teamId, resourceType, periodStart])
  @@map("usage_records")
}

model Feature {
  id            String          @id @default(cuid())
  type          FeatureType     @unique
  name          String
  nameEn        String          @map("name_en")
  description   String?
  descriptionEn String?         @map("description_en")
  category      FeatureCategory
  displayOrder  Int             @default(0) @map("display_order")
  isActive      Boolean         @default(true) @map("is_active")
  createdAt     DateTime        @default(now()) @map("created_at")
  updatedAt     DateTime        @updatedAt @map("updated_at")
  planFeatures  PlanFeature[]

  @@index([category])
  @@index([isActive])
  @@map("features")
}

model PlanFeature {
  id        String   @id @default(cuid())
  planId    String   @map("plan_id")
  featureId String   @map("feature_id")
  isEnabled Boolean  @default(true) @map("is_enabled")
  limit     Int?
  metadata  Json?
  createdAt DateTime @default(now()) @map("created_at")
  updatedAt DateTime @updatedAt @map("updated_at")
  feature   Feature  @relation(fields: [featureId], references: [id], onDelete: Cascade)
  plan      Plan     @relation(fields: [planId], references: [id], onDelete: Cascade)

  @@unique([planId, featureId])
  @@index([planId])
  @@index([featureId])
  @@map("plan_features")
}

model QuestionMedia {
  id         String    @id @default(cuid())
  url        String
  type       MediaType
  fileName   String    @map("file_name")
  fileSize   Int       @map("file_size")
  mimeType   String    @map("mime_type")
  order      Int       @default(0) @db.SmallInt
  createdAt  DateTime  @default(now()) @map("created_at")
  updatedAt  DateTime  @updatedAt @map("updated_at")
  questionId String    @map("question_id")
  question   Question  @relation(fields: [questionId], references: [id], onDelete: Cascade)

  @@index([questionId])
  @@index([questionId, order])
  @@map("question_media")
}

model UserStorage {
  id        String   @id @default(cuid())
  userId    String   @unique @map("user_id")
  usedBytes BigInt   @default(0) @map("used_bytes")
  maxBytes  BigInt   @default(10737418240) @map("max_bytes")
  createdAt DateTime @default(now()) @map("created_at")
  updatedAt DateTime @updatedAt @map("updated_at")
  user      User     @relation(fields: [userId], references: [id], onDelete: Cascade)

  @@index([userId])
  @@map("user_storage")
}

enum QuizStatus {
  DRAFT
  PUBLISHED
  ARCHIVED
}

enum ScoringType {
  AUTO
  MANUAL
}

enum SharingMode {
  URL
  PASSWORD
}

enum QuestionType {
  TRUE_FALSE
  MULTIPLE_CHOICE
  CHECKBOX
  SHORT_ANSWER
  SORTING
  FILL_IN_BLANK
  DIAGRAM
  MATCHING
  NUMERIC
}

enum PlanType {
  FREE
  PRO
  PREMIUM
}

enum BillingCycle {
  MONTHLY
  YEARLY
}

enum SubscriptionStatus {
  ACTIVE
  PAST_DUE
  CANCELED
  INCOMPLETE
  INCOMPLETE_EXPIRED
  TRIALING
  UNPAID
}

enum InvoiceStatus {
  DRAFT
  OPEN
  PAID
  VOID
  UNCOLLECTIBLE
}

enum ResourceType {
  QUIZ
  RESPONSE
  STORAGE
  MEMBER
}

enum FeatureCategory {
  BASIC
  PRO
  PREMIUM
}

enum FeatureType {
  TRUE_FALSE_QUESTION
  SINGLE_CHOICE_QUESTION
  MULTIPLE_CHOICE_QUESTION
  FREE_TEXT_QUESTION
  ADVANCED_QUESTION_TYPES
  AUTO_GRADING
  MANUAL_GRADING
  PASSWORD_PROTECTION
  PERMISSIONS_MANAGEMENT
  AUDIT_LOG
  SUBDOMAIN
  CUSTOM_DESIGN
  CUSTOM_DEVELOPMENT
  MEDIA_UPLOAD
  QUESTION_BANK
  SECTIONS
  ANALYTICS
  EXCEL_EXPORT
  CERTIFICATES
  AI_QUIZ_GENERATION
  TEAM_MANAGEMENT
  PRIORITY_SUPPORT
  SLA_GUARANTEE
  ON_PREMISE
}

enum MediaType {
  IMAGE
  VIDEO
  AUDIO
}

enum TeamRole {
  OWNER
  ADMIN
  MEMBER
  VIEWER
}

enum TeamInvitationStatus {
  PENDING
  ACCEPTED
  REJECTED
  EXPIRED
}

enum QuestionDifficulty {
  EASY
  MEDIUM
  HARD
  EXPERT
}

enum CertificateStatus {
  ACTIVE
  REVOKED
  EXPIRED
}

enum CourseStatus {
  DRAFT
  PUBLISHED
  ARCHIVED
}

enum EnrollmentStatus {
  ENROLLED
  IN_PROGRESS
  COMPLETED
  DROPPED
}

// ============================================
// Question Bank Models
// ============================================

model Category {
  id          String   @id @default(cuid())
  name        String
  description String?
  teamId      String   @map("team_id")
  parentId    String?  @map("parent_id")
  order       Int      @default(0)
  createdAt   DateTime @default(now()) @map("created_at")
  updatedAt   DateTime @updatedAt @map("updated_at")
  
  team                 Team                   @relation(fields: [teamId], references: [id], onDelete: Cascade)
  parent               Category?              @relation("CategoryHierarchy", fields: [parentId], references: [id])
  children             Category[]             @relation("CategoryHierarchy")
  bankQuestionCategories BankQuestionCategory[]
  
  @@index([teamId])
  @@index([parentId])
  @@map("categories")
}

model BankQuestion {
  id            String              @id @default(cuid())
  teamId        String              @map("team_id")
  type          QuestionType
  text          String
  points        Int                 @default(1)
  hint          String?
  explanation   String?
  difficulty    QuestionDifficulty @default(MEDIUM)
  aiGenerated   Boolean             @default(false) @map("ai_generated")
  aiMetadata    Json?               @map("ai_metadata")
  createdById   String              @map("created_by_id")
  createdAt     DateTime            @default(now()) @map("created_at")
  updatedAt     DateTime            @updatedAt @map("updated_at")
  
  team                   Team                     @relation(fields: [teamId], references: [id], onDelete: Cascade)
  createdBy              User                     @relation(fields: [createdById], references: [id])
  options                BankQuestionOption[]
  media                  BankQuestionMedia[]
  tags                   BankQuestionTag[]
  categories             BankQuestionCategory[]
  quizBankQuestions      QuizBankQuestion[]
  
  @@index([teamId])
  @@index([type])
  @@index([difficulty])
  @@index([createdById])
  @@map("bank_questions")
}

model BankQuestionOption {
  id               String       @id @default(cuid())
  bankQuestionId   String       @map("bank_question_id")
  text             String
  isCorrect        Boolean      @default(false) @map("is_correct")
  order            Int          @default(0)
  createdAt        DateTime     @default(now()) @map("created_at")
  updatedAt        DateTime     @updatedAt @map("updated_at")
  
  bankQuestion     BankQuestion @relation(fields: [bankQuestionId], references: [id], onDelete: Cascade)
  
  @@index([bankQuestionId])
  @@map("bank_question_options")
}

model BankQuestionMedia {
  id               String       @id @default(cuid())
  bankQuestionId   String       @map("bank_question_id")
  url              String
  type             MediaType
  fileName         String       @map("file_name")
  fileSize         Int          @map("file_size")
  mimeType         String       @map("mime_type")
  order            Int          @default(0)
  createdAt        DateTime     @default(now()) @map("created_at")
  
  bankQuestion     BankQuestion @relation(fields: [bankQuestionId], references: [id], onDelete: Cascade)
  
  @@index([bankQuestionId])
  @@map("bank_question_media")
}

model BankQuestionTag {
  id               String       @id @default(cuid())
  bankQuestionId   String       @map("bank_question_id")
  tagId            String       @map("tag_id")
  createdAt        DateTime     @default(now()) @map("created_at")
  
  bankQuestion     BankQuestion @relation(fields: [bankQuestionId], references: [id], onDelete: Cascade)
  tag              Tag          @relation(fields: [tagId], references: [id], onDelete: Cascade)
  
  @@unique([bankQuestionId, tagId])
  @@index([bankQuestionId])
  @@index([tagId])
  @@map("bank_question_tags")
}

model BankQuestionCategory {
  id               String       @id @default(cuid())
  bankQuestionId   String       @map("bank_question_id")
  categoryId       String       @map("category_id")
  createdAt        DateTime     @default(now()) @map("created_at")
  
  bankQuestion     BankQuestion @relation(fields: [bankQuestionId], references: [id], onDelete: Cascade)
  category         Category     @relation(fields: [categoryId], references: [id], onDelete: Cascade)
  
  @@unique([bankQuestionId, categoryId])
  @@index([bankQuestionId])
  @@index([categoryId])
  @@map("bank_question_categories")
}

model QuizBankQuestion {
  id               String       @id @default(cuid())
  quizId           String       @map("quiz_id")
  bankQuestionId   String       @map("bank_question_id")
  questionId       String       @map("question_id")
  importedAt       DateTime     @default(now()) @map("imported_at")
  
  quiz             Quiz         @relation(fields: [quizId], references: [id], onDelete: Cascade)
  bankQuestion     BankQuestion @relation(fields: [bankQuestionId], references: [id])
  question         Question     @relation(fields: [questionId], references: [id], onDelete: Cascade)
  
  @@unique([questionId])
  @@index([quizId])
  @@index([bankQuestionId])
  @@map("quiz_bank_questions")
}

// ============================================
// Certificate Models
// ============================================

model CertificateTemplate {
  id                String              @id @default(cuid())
  teamId            String              @map("team_id")
  name              String
  description       String?
  design            Json                // Stores design configuration
  backgroundImage   String?             @map("background_image")
  logoImage         String?             @map("logo_image")
  signatureImage    String?             @map("signature_image")
  isActive          Boolean             @default(true) @map("is_active")
  createdById       String              @map("created_by_id")
  createdAt         DateTime            @default(now()) @map("created_at")
  updatedAt         DateTime            @updatedAt @map("updated_at")
  
  team              Team                @relation(fields: [teamId], references: [id], onDelete: Cascade)
  createdBy         User                @relation(fields: [createdById], references: [id])
  certificates      Certificate[]
  quizTemplates     QuizCertificateTemplate[]
  
  @@index([teamId])
  @@index([createdById])
  @@map("certificate_templates")
}

model Certificate {
  id                String              @id @default(cuid())
  templateId        String              @map("template_id")
  quizResponseId    String              @map("quiz_response_id")
  recipientName     String              @map("recipient_name")
  recipientEmail    String              @map("recipient_email")
  issueDate         DateTime            @default(now()) @map("issue_date")
  expiryDate        DateTime?           @map("expiry_date")
  validationCode    String              @unique @map("validation_code")
  qrCode            String?             @map("qr_code")
  pdfUrl            String?             @map("pdf_url")
  status            CertificateStatus   @default(ACTIVE)
  metadata          Json?               // Additional certificate data
  createdAt         DateTime            @default(now()) @map("created_at")
  updatedAt         DateTime            @updatedAt @map("updated_at")
  
  template          CertificateTemplate @relation(fields: [templateId], references: [id])
  quizResponse      QuizResponse        @relation(fields: [quizResponseId], references: [id], onDelete: Cascade)
  verifications     CertificateVerification[]
  
  @@index([templateId])
  @@index([quizResponseId])
  @@index([validationCode])
  @@index([recipientEmail])
  @@map("certificates")
}

model CertificateVerification {
  id            String      @id @default(cuid())
  certificateId String
  verifiedAt    DateTime    @default(now())
  ipAddress     String?
  userAgent     String?

  certificate   Certificate @relation(fields: [certificateId], references: [id], onDelete: Cascade)

  @@index([certificateId])
}

model QuizCertificateTemplate {
  id                String              @id @default(cuid())
  quizId            String              @map("quiz_id")
  templateId        String              @map("template_id")
  minScorePercent   Int                 @map("min_score_percent") // Minimum score percentage required
  validityDays      Int?                @map("validity_days") // Certificate validity in days
  createdAt         DateTime            @default(now()) @map("created_at")
  
  quiz              Quiz                @relation(fields: [quizId], references: [id], onDelete: Cascade)
  template          CertificateTemplate @relation(fields: [templateId], references: [id])
  
  @@unique([quizId, templateId])
  @@index([quizId])
  @@index([templateId])
  @@map("quiz_certificate_templates")
}

// ============================================
// Notification System Models
// ============================================

model Notification {
  id        String           @id @default(cuid())
  type      NotificationType
  title     String           @db.VarChar(255)
  message   String
  isRead    Boolean          @default(false) @map("is_read")
  userId    String           @map("user_id")
  teamId    String?          @map("team_id")
  entityId  String?          @map("entity_id") // Reference to related entity (quiz, team, etc.)
  entityType String?         @map("entity_type") // Type of related entity
  metadata  Json?            // Additional notification data
  createdAt DateTime         @default(now()) @map("created_at")
  updatedAt DateTime         @updatedAt @map("updated_at")
  readAt    DateTime?        @map("read_at")
  
  user      User             @relation("UserNotifications", fields: [userId], references: [id], onDelete: Cascade)
  team      Team?            @relation("TeamNotifications", fields: [teamId], references: [id], onDelete: Cascade)
  
  @@index([userId])
  @@index([teamId])
  @@index([isRead])
  @@index([createdAt])
  @@index([userId, isRead])
  @@index([userId, createdAt])
  @@map("notifications")
}

model NotificationPreference {
  id                    String             @id @default(cuid())
  userId                String             @map("user_id")
  emailNotifications    Boolean            @default(true) @map("email_notifications")
  inAppNotifications    Boolean            @default(true) @map("in_app_notifications")
  quizCompletion        Boolean            @default(true) @map("quiz_completion")
  teamInvitation        Boolean            @default(true) @map("team_invitation")
  quizShared            Boolean            @default(true) @map("quiz_shared")
  systemUpdates         Boolean            @default(true) @map("system_updates")
  marketingEmails       Boolean            @default(false) @map("marketing_emails")
  weeklyDigest          Boolean            @default(true) @map("weekly_digest")
  createdAt             DateTime           @default(now()) @map("created_at")
  updatedAt             DateTime           @updatedAt @map("updated_at")
  
  user                  User               @relation("UserNotificationPreferences", fields: [userId], references: [id], onDelete: Cascade)
  
  @@unique([userId])
  @@index([userId])
  @@map("notification_preferences")
}

enum NotificationType {
  QUIZ_COMPLETED
  QUIZ_SHARED
  TEAM_INVITATION
  TEAM_MEMBER_JOINED
  SUBSCRIPTION_UPDATED
  PAYMENT_FAILED
  SYSTEM_UPDATE
  CERTIFICATE_ISSUED
  QUIZ_PUBLISHED
  QUIZ_RESPONSE_RECEIVED
  STORAGE_LIMIT_WARNING
  PLAN_LIMIT_WARNING
}<|MERGE_RESOLUTION|>--- conflicted
+++ resolved
@@ -62,12 +62,9 @@
   storage                UserStorage?
   createdBankQuestions   BankQuestion[]
   createdCertificateTemplates CertificateTemplate[]
-<<<<<<< HEAD
   passwordResetTokens    PasswordResetToken[]
-=======
   notifications          Notification[] @relation("UserNotifications")
   notificationPreferences NotificationPreference? @relation("UserNotificationPreferences")
->>>>>>> 4db33c7b
 
   @@index([stripeCustomerId])
   @@map("users")
