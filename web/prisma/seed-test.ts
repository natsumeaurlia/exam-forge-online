import {
  PrismaClient,
  QuizStatus,
  ScoringType,
  SharingMode,
  QuestionType,
  TeamRole,
} from '@prisma/client';
import bcrypt from 'bcryptjs';

/**
 * テストデータのシード
 * 開発・テスト用のサンプルデータを投入
 */
export async function seedTestData(prisma: PrismaClient) {
  try {
    console.log('🧪 テストデータのシード開始...');

    // テスト用ユーザーを作成または取得
    let testUser = await prisma.user.findUnique({
      where: { email: 'test@example.com' },
    });

    if (!testUser) {
      // パスワードをハッシュ化
      const hashedPassword = await bcrypt.hash('password123', 10);

      testUser = await prisma.user.create({
        data: {
          email: 'test@example.com',
          name: 'テストユーザー',
          password: hashedPassword,
          image: null,
          stripeCustomerId: `cus_test_${Date.now()}`,
        },
      });
      console.log('✅ テストユーザー作成:', testUser.email);
      console.log('   パスワード: password123');
    }
    // 追加のユーザーを作成（チームメンバー用）
    const teamMembers = [];
    for (let i = 1; i <= 3; i++) {
      let member = await prisma.user.findUnique({
        where: { email: `member${i}@example.com` },
      });

      if (!member) {
        const hashedPassword = await bcrypt.hash('password123', 10);
        member = await prisma.user.create({
          data: {
            email: `member${i}@example.com`,
            name: `チームメンバー${i}`,
            password: hashedPassword,
            image: null,
          },
        });
      }
      teamMembers.push(member);
    }
    console.log('✅ チームメンバー作成:', teamMembers.length, '名');

    // テスト用チームを作成
    let testTeam = await prisma.team.findUnique({
      where: { slug: 'test-team' },
    });

    if (!testTeam) {
      testTeam = await prisma.team.create({
        data: {
          name: 'テストチーム',
          slug: 'test-team',
          description: '開発テスト用のチームです',
          creatorId: testUser.id,
          members: {
            create: [
              {
                userId: testUser.id,
                role: TeamRole.OWNER,
              },
              ...teamMembers.map((member, index) => ({
                userId: member.id,
                role: index === 0 ? TeamRole.ADMIN : TeamRole.MEMBER,
              })),
            ],
          },
          teamSettings: {
            create: {
              maxMembers: 10,
              allowMemberInvite: true,
              requireApproval: false,
            },
          },
        },
      });
      console.log('✅ テストチーム作成:', testTeam.name);
    }

    // プロプランのサブスクリプションを作成または取得
    const proPlan = await prisma.plan.findUnique({
      where: { type: 'PRO' },
    });

    if (proPlan) {
      const existingSubscription = await prisma.subscription.findUnique({
        where: { teamId: testTeam.id },
      });

      if (!existingSubscription) {
        const memberCount = 4; // チームメンバー数
        const pricePerMember = proPlan.yearlyPricePerMember || 29760; // 年額29,760円/人

        await prisma.subscription.create({
          data: {
            teamId: testTeam.id,
            planId: proPlan.id,
            stripeSubscriptionId: `sub_test_${Date.now()}`,
            stripeCustomerId:
              testUser.stripeCustomerId || `cus_test_${Date.now()}`,
            stripePriceId: `price_test_${Date.now()}`,
            stripeProductId: `prod_test_${Date.now()}`,
            status: 'ACTIVE',
            billingCycle: 'YEARLY',
            memberCount: memberCount,
            pricePerMember: pricePerMember,
            currentPeriodStart: new Date(),
            currentPeriodEnd: new Date(Date.now() + 365 * 24 * 60 * 60 * 1000), // 1年後
          },
        });
        console.log(
          '✅ プロプランサブスクリプション作成（年額契約: 4名 × 29,760円 = 119,040円/年）'
        );
      } else {
        console.log('⏭️ サブスクリプション既存');
      }
    }

    // タグを作成
    const tagData = [
      { name: '数学', color: '#3B82F6' },
      { name: '英語', color: '#10B981' },
      { name: '歴史', color: '#F59E0B' },
      { name: '科学', color: '#8B5CF6' },
      { name: '一般常識', color: '#EF4444' },
    ];

    const tags = await Promise.all(
      tagData.map(tag =>
        prisma.tag.upsert({
          where: {
            teamId_name: {
<<<<<<< HEAD
              teamId: testTeam!.id,
=======
              teamId: testTeam.id,
>>>>>>> 8133d915
              name: tag.name,
            },
          },
          update: {},
          create: {
            ...tag,
<<<<<<< HEAD
            teamId: testTeam!.id,
=======
            teamId: testTeam.id,
>>>>>>> 8133d915
          },
        })
      )
    );
    console.log(`✅ タグ作成: ${tags.length}件`);

    // テスト用クイズデータ
    const quizzes = [
      {
        title: '基本的な数学問題',
        description:
          '小学校レベルの算数問題です。四則演算の基本を確認しましょう。',
        status: QuizStatus.PUBLISHED,
        scoringType: ScoringType.AUTO,
        sharingMode: SharingMode.URL,
        subdomain: 'basic-math',
        publishedAt: new Date('2024-01-15'),
        tags: ['数学'],
      },
      {
        title: '英単語テスト - 初級',
        description: '基本的な英単語の理解度をチェックします。',
        status: QuizStatus.PUBLISHED,
        scoringType: ScoringType.AUTO,
        sharingMode: SharingMode.URL,
        subdomain: 'english-basic',
        publishedAt: new Date('2024-01-20'),
        tags: ['英語'],
      },
      {
        title: '日本の歴史 - 戦国時代',
        description: '戦国時代の出来事や人物に関する問題です。',
        status: QuizStatus.DRAFT,
        scoringType: ScoringType.MANUAL,
        sharingMode: SharingMode.PASSWORD,
        password: 'history123',
        tags: ['歴史'],
      },
      {
        title: '理科の基礎知識',
        description: '物理・化学・生物の基本的な知識を問います。',
        status: QuizStatus.PUBLISHED,
        scoringType: ScoringType.AUTO,
        sharingMode: SharingMode.URL,
        subdomain: 'science-basic',
        publishedAt: new Date('2024-02-01'),
        tags: ['科学'],
      },
      {
        title: '一般常識クイズ',
        description: '日常生活で役立つ一般常識を確認しましょう。',
        status: QuizStatus.PUBLISHED,
        scoringType: ScoringType.AUTO,
        sharingMode: SharingMode.URL,
        publishedAt: new Date('2024-02-10'),
        tags: ['一般常識'],
        timeLimit: 30, // 30分
      },
      {
        title: '上級数学 - 微分積分',
        description: '高校・大学レベルの微分積分問題です。',
        status: QuizStatus.ARCHIVED,
        scoringType: ScoringType.AUTO,
        sharingMode: SharingMode.URL,
        tags: ['数学', '科学'],
      },
    ];

    // クイズを作成
    for (const quizData of quizzes) {
      const existingQuiz = await prisma.quiz.findFirst({
        where: {
          title: quizData.title,
          teamId: testTeam.id,
        },
      });

      if (!existingQuiz) {
        const { tags: tagNames, ...quiz } = quizData;
        const quizTags = tags.filter(tag => tagNames.includes(tag.name));

        const createdQuiz = await prisma.quiz.create({
          data: {
            ...quiz,
            teamId: testTeam.id,
            createdById: testUser.id,
            tags: {
              create: quizTags.map(tag => ({
                tagId: tag.id,
              })),
            },
            questions: {
              create: getQuestionsForQuiz(quiz.title),
            },
          },
          include: {
            questions: true,
            tags: true,
          },
        });

        console.log(
          `✅ クイズ作成: ${createdQuiz.title} (${createdQuiz.questions.length}問)`
        );
      }
    }

    // 回答データの作成
    const publishedQuizzes = await prisma.quiz.findMany({
      where: {
        teamId: testTeam.id,
        status: QuizStatus.PUBLISHED,
      },
      include: {
        questions: true,
      },
    });

    for (const quiz of publishedQuizzes.slice(0, 3)) {
      // 各クイズに対して5-10件の回答を生成
      const responseCount = Math.floor(Math.random() * 6) + 5;

      for (let i = 0; i < responseCount; i++) {
        const totalPoints = quiz.questions.reduce(
          (sum, q) => sum + q.points,
          0
        );
        const score = Math.floor(
          Math.random() * totalPoints * 0.4 + totalPoints * 0.6
        ); // 60-100%のスコア

        await prisma.quizResponse.create({
          data: {
            quizId: quiz.id,
            userId: testUser.id,
            score,
            totalPoints,
            isPassed: score >= totalPoints * 0.7,
            completedAt: new Date(
              Date.now() - Math.random() * 30 * 24 * 60 * 60 * 1000
            ), // 過去30日以内
            responses: {
              create: quiz.questions.map(question => ({
                question: {
                  connect: { id: question.id },
                },
                answer: getRandomAnswer(question.type),
                score: Math.random() > 0.3 ? question.points : 0,
                isCorrect: Math.random() > 0.3,
              })),
            },
          },
        });
      }
    }

    console.log('✅ 回答データ作成完了');

    // 保留中の招待を作成
    const pendingInvitation = await prisma.teamInvitation.create({
      data: {
        email: 'newmember@example.com',
        teamId: testTeam.id,
        invitedById: testUser.id,
        role: TeamRole.MEMBER,
        expiresAt: new Date(Date.now() + 7 * 24 * 60 * 60 * 1000), // 7日後
      },
    });
    console.log('✅ チーム招待作成:', pendingInvitation.email);

    // 個人利用のFreeプランユーザーを作成
    let personalUser = await prisma.user.findUnique({
      where: { email: 'personal@example.com' },
    });

    if (!personalUser) {
      const hashedPassword = await bcrypt.hash('password123', 10);
      personalUser = await prisma.user.create({
        data: {
          email: 'personal@example.com',
          name: '個人ユーザー',
          password: hashedPassword,
          image: null,
        },
      });
    }

    // 個人チーム（Freeプラン）を作成
    let personalTeam = await prisma.team.findUnique({
      where: { slug: 'personal-team' },
    });

    if (!personalTeam) {
      personalTeam = await prisma.team.create({
        data: {
          name: '個人ユーザーの個人チーム',
          slug: 'personal-team',
          description: '個人利用のためのチーム',
          creatorId: personalUser.id,
          members: {
            create: {
              userId: personalUser.id,
              role: TeamRole.OWNER,
            },
          },
          teamSettings: {
            create: {
              maxMembers: 1,
              allowMemberInvite: false,
              requireApproval: false,
            },
          },
        },
      });
      console.log('✅ 個人チーム作成（Freeプラン）:', personalTeam.name);

      // Freeプランのサブスクリプションを作成
      const freePlan = await prisma.plan.findUnique({
        where: { type: 'FREE' },
      });

      if (freePlan) {
        await prisma.subscription.create({
          data: {
            teamId: personalTeam.id,
            planId: freePlan.id,
            stripeSubscriptionId: `sub_free_${Date.now()}`,
            stripeCustomerId:
              personalUser.stripeCustomerId || `cus_free_${Date.now()}`,
            stripePriceId: `price_free_${Date.now()}`,
            stripeProductId: `prod_free_${Date.now()}`,
            status: 'ACTIVE',
            billingCycle: 'MONTHLY',
            memberCount: 1,
            pricePerMember: 0,
            currentPeriodStart: new Date(),
            currentPeriodEnd: new Date(Date.now() + 30 * 24 * 60 * 60 * 1000), // 30日後
          },
        });
        console.log('✅ Freeプランサブスクリプション作成（個人利用）');
      }
    }

    console.log('✅ テストデータのシード完了');
  } catch (error) {
    console.error('❌ テストデータのシードエラー:', error);
    throw error;
  }
}

// クイズタイトルに基づいて問題を生成
function getQuestionsForQuiz(title: string) {
  const questionsByQuiz: Record<string, any[]> = {
    基本的な数学問題: [
      {
        type: QuestionType.MULTIPLE_CHOICE,
        text: '12 + 8 = ?',
        points: 1,
        order: 1,
        correctAnswer: '20',
        options: {
          create: [
            { text: '18', isCorrect: false, order: 1 },
            { text: '19', isCorrect: false, order: 2 },
            { text: '20', isCorrect: true, order: 3 },
            { text: '21', isCorrect: false, order: 4 },
          ],
        },
      },
      {
        type: QuestionType.TRUE_FALSE,
        text: '5 × 6 = 30',
        points: 1,
        order: 2,
        correctAnswer: true,
      },
      {
        type: QuestionType.SHORT_ANSWER,
        text: '100 ÷ 5 = ?',
        points: 2,
        order: 3,
        correctAnswer: '20',
        hint: '5 × ? = 100',
      },
    ],
    '英単語テスト - 初級': [
      {
        type: QuestionType.MULTIPLE_CHOICE,
        text: '"Apple"の日本語訳は？',
        points: 1,
        order: 1,
        correctAnswer: 'りんご',
        options: {
          create: [
            { text: 'みかん', isCorrect: false, order: 1 },
            { text: 'りんご', isCorrect: true, order: 2 },
            { text: 'ぶどう', isCorrect: false, order: 3 },
            { text: 'もも', isCorrect: false, order: 4 },
          ],
        },
      },
      {
        type: QuestionType.TRUE_FALSE,
        text: '"Dog"は「猫」という意味である',
        points: 1,
        order: 2,
        correctAnswer: false,
      },
      {
        type: QuestionType.CHECKBOX,
        text: '次のうち、動物を表す英単語を選んでください',
        points: 2,
        order: 3,
        correctAnswer: ['Cat', 'Dog'],
        options: {
          create: [
            { text: 'Cat', isCorrect: true, order: 1 },
            { text: 'Table', isCorrect: false, order: 2 },
            { text: 'Dog', isCorrect: true, order: 3 },
            { text: 'Chair', isCorrect: false, order: 4 },
          ],
        },
      },
    ],
    理科の基礎知識: [
      {
        type: QuestionType.MULTIPLE_CHOICE,
        text: '水の化学式は？',
        points: 1,
        order: 1,
        correctAnswer: 'H2O',
        options: {
          create: [
            { text: 'CO2', isCorrect: false, order: 1 },
            { text: 'H2O', isCorrect: true, order: 2 },
            { text: 'O2', isCorrect: false, order: 3 },
            { text: 'N2', isCorrect: false, order: 4 },
          ],
        },
      },
      {
        type: QuestionType.TRUE_FALSE,
        text: '光は真空中で最も速く伝わる',
        points: 1,
        order: 2,
        correctAnswer: true,
        explanation: '光の速度は真空中で約30万km/秒です。',
      },
    ],
  };

  // デフォルトの問題セット
  const defaultQuestions = [
    {
      type: QuestionType.MULTIPLE_CHOICE,
      text: '次のうち正しいものはどれですか？',
      points: 1,
      order: 1,
      correctAnswer: 'A',
      options: {
        create: [
          { text: 'A', isCorrect: true, order: 1 },
          { text: 'B', isCorrect: false, order: 2 },
          { text: 'C', isCorrect: false, order: 3 },
          { text: 'D', isCorrect: false, order: 4 },
        ],
      },
    },
    {
      type: QuestionType.TRUE_FALSE,
      text: 'この文章は正しい',
      points: 1,
      order: 2,
      correctAnswer: true,
    },
  ];

  return questionsByQuiz[title] || defaultQuestions;
}

// ランダムな回答を生成
function getRandomAnswer(
  type: QuestionType
): string | boolean | string[] | Record<string, string> {
  switch (type) {
    case QuestionType.TRUE_FALSE:
      return Math.random() > 0.5;
    case QuestionType.MULTIPLE_CHOICE:
      return ['A', 'B', 'C', 'D'][Math.floor(Math.random() * 4)];
    case QuestionType.CHECKBOX:
      const options = ['A', 'B', 'C', 'D'];
      const selected = options.filter(() => Math.random() > 0.5);
      return selected.length > 0 ? selected : ['A'];
    case QuestionType.SHORT_ANSWER:
      return 'サンプル回答';
    case QuestionType.FILL_IN_BLANK:
      return '答え';
    case QuestionType.NUMERIC:
      return '42';
    case QuestionType.SORTING:
      return ['1', '2', '3', '4'];
    case QuestionType.MATCHING:
      return { A: '1', B: '2', C: '3' };
    case QuestionType.DIAGRAM:
      return 'ダイアグラムの回答';
    default:
      return 'デフォルト回答';
  }
}<|MERGE_RESOLUTION|>--- conflicted
+++ resolved
@@ -148,22 +148,14 @@
         prisma.tag.upsert({
           where: {
             teamId_name: {
-<<<<<<< HEAD
-              teamId: testTeam!.id,
-=======
               teamId: testTeam.id,
->>>>>>> 8133d915
               name: tag.name,
             },
           },
           update: {},
           create: {
             ...tag,
-<<<<<<< HEAD
-            teamId: testTeam!.id,
-=======
             teamId: testTeam.id,
->>>>>>> 8133d915
           },
         })
       )
