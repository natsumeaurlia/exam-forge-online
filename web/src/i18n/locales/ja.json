{
  "common": {
    "login": "ログイン",
    "signup": "無料で始める",
    "demo": "デモを見る",
    "features": "機能",
    "pricing": "料金プラン",
    "plans": {
      "title": "プランと料金",
      "details": "プランの詳細",
      "free": "無料",
      "pro": "プロ",
      "premium": "プレミアム"
    },
    "faq": "よくある質問",
    "proLabel": "PRO",
    "premiumLabel": "PREMIUM",
    "upgradeToPro": "プロプランへアップグレード",
    "upgradeToPremium": "プレミアムプランへアップグレード",
    "featureLocked": "この機能はアップグレードが必要です",
    "viewPlans": "プランを見る",
    "languages": {
      "japanese": "日本語",
      "english": "English",
      "switchLanguage": "言語を切り替える"
    },
    "footer": {
      "description": "教育機関や企業向けのシンプルで使いやすいオンラインクイズ・試験作成プラットフォーム。",
      "products": "製品",
      "company": "会社情報",
      "resources": "リソース",
      "support": "サポート",
      "blog": "ブログ",
      "developers": "開発者向け",
      "about": "会社概要",
      "contact": "お問い合わせ",
      "careers": "採用情報",
      "termsOfService": "利用規約",
      "privacyPolicy": "プライバシーポリシー",
      "commercialTransactions": "特定商取引法に基づく表記",
      "copyright": "© 2025 ExamForge Inc. All rights reserved."
    }
  },
  "hero": {
    "tagline": "オンラインクイズ作成 & 資格試験",
    "title": "簡単操作でプロ品質のクイズを即座に作成",
    "description": "ExamForgeは、教育機関や企業の研修担当者が簡単に高品質なクイズや試験を作成・配布・管理できるオールインワンプラットフォームです。",
    "cta": {
      "start": "無料で始める",
      "demo": "デモを見る"
    },
    "benefits": {
      "noCard": "クレジットカード登録不要",
      "freeQuizzes": "5つのクイズまで無料で作成可能",
      "scoring": "手動・自動採点対応"
    },
    "quiz": {
      "title": "マーケティングの基礎",
      "question": "マーケティングミックスの4Pに含まれないものはどれ？",
      "options": {
        "0": "Product（製品）",
        "1": "Performance（業績）",
        "2": "Price（価格）",
        "3": "Promotion（プロモーション）"
      },
      "progress": "問題 2/10",
      "nextButton": "次へ"
    }
  },
  "quiz": {
    "selector": {
      "title": "クイズタイプを選択",
      "description": "作成したいクイズのタイプを選択してください。目的に最適な形式が選べます。",
      "selectButton": "このタイプを選択",
      "proOnlyButton": "プロプランで利用可能"
    },
    "types": {
      "simple-quiz": {
        "title": "シンプルクイズ",
        "description": "基本的なクイズ形式で、マルバツ問題や選択問題などを含みます。",
        "features": {
          "truefalse": "マルバツ問題",
          "single": "択一問題",
          "multiple": "複数選択問題",
          "freetext": "自由記述問題"
        },
        "featureInfo": {
          "truefalse": "正誤を問う基本的な問題形式です。",
          "single": "複数の選択肢から一つだけ選ぶ問題形式です。",
          "multiple": "複数の正解がある選択問題です。",
          "freetext": "自由に文章で回答する問題形式です。"
        }
      },
      "exam": {
        "title": "試験",
        "description": "合格点設定や時間制限のある本格的な試験モード。",
        "features": {
          "passingScore": "合格点設定",
          "analytics": "詳細な分析",
          "certificate": "証明書発行",
          "timeLimit": "時間制限"
        },
        "featureInfo": {
          "passingScore": "試験の合格基準点を設定できます。",
          "analytics": "受験者の成績を詳細に分析できます。",
          "certificate": "合格者には自動的に証明書を発行できます。",
          "timeLimit": "試験の制限時間を設定できます。"
        }
      },
      "survey": {
        "title": "アンケート",
        "description": "正誤のない、意見や情報収集のためのフォーム。",
        "features": {
          "freeAnswer": "自由回答形式",
          "choice": "選択形式",
          "matrix": "マトリックス質問",
          "analytics": "集計と分析"
        },
        "featureInfo": {
          "freeAnswer": "自由に回答を入力できる形式です。",
          "choice": "選択肢から回答を選ぶ形式です。",
          "matrix": "複数の質問に対して同じ選択肢で回答する形式です。",
          "analytics": "回答結果を集計・分析できます。"
        }
      },
      "assessment": {
        "title": "アセスメント",
        "description": "より高度な評価のための複合的な問題セット。",
        "features": {
          "sections": "セクション分け",
          "branching": "条件分岐",
          "scoring": "複合採点",
          "reports": "詳細レポート"
        },
        "featureInfo": {
          "sections": "問題をセクションごとに分類できます。",
          "branching": "回答によって次の問題が変わる条件分岐が設定できます。",
          "scoring": "複数の採点方法を組み合わせられます。",
          "reports": "詳細な評価レポートを作成できます。"
        }
      },
      "course": {
        "title": "コース",
        "description": "学習コンテンツとクイズを組み合わせた学習体験。",
        "features": {
          "lessons": "レッスン構造",
          "progress": "学習進捗管理",
          "quizzes": "確認クイズ",
          "certificates": "修了証発行"
        },
        "featureInfo": {
          "lessons": "段階的なレッスン構造で学習を進められます。",
          "progress": "学習者の進捗状況を管理できます。",
          "quizzes": "レッスン理解度を確認するクイズを設定できます。",
          "certificates": "コース修了者に証明書を発行できます。"
        }
      },
      "ai-quiz": {
        "title": "AI自動生成クイズ",
        "description": "AIがトピックに基づいてクイズを自動生成します。",
        "features": {
          "autoGenerate": "自動生成",
          "customPrompt": "カスタムプロンプト",
          "instant": "即時生成",
          "edit": "編集可能"
        },
        "featureInfo": {
          "autoGenerate": "トピックを入力するだけでAIが自動的に問題を作成します。",
          "customPrompt": "AIへの指示を詳細にカスタマイズできます。",
          "instant": "わずか数秒で完成したクイズが生成されます。",
          "edit": "生成された問題は自由に編集・調整できます。"
        }
      },
      "taking": {
        "questionProgress": "質問 {{current}} / {{total}}",
        "timeRemaining": "残り時間: {{minutes}}分",
        "previous": "前へ",
        "next": "次へ",
        "submit": "提出",
        "submitting": "提出中...",
        "participantInfoRequired": "参加者情報を入力してください",
        "submitError": "提出エラーが発生しました",
        "createdBy": "作成者: {{teamName}}",
        "questionCount": "{{count}}問",
        "timeLimit": "制限時間: {{minutes}}分",
        "passwordRequired": "パスワードが必要です",
        "enterPassword": "パスワードを入力",
        "incorrectPassword": "パスワードが正しくありません",
        "participantInfo": "参加者情報",
        "name": "名前",
        "enterName": "名前を入力",
        "email": "メールアドレス",
        "enterEmail": "メールアドレスを入力",
        "instructions": "受験上の注意",
        "startQuiz": "クイズを開始",
        "quizInfo": "提出後は回答を変更できません",
        "multipleAttemptsAllowed": "複数回の受験が可能です",
        "answersShownAfter": "提出後に正解が表示されます",
        "true": "正しい",
        "false": "誤り",
        "typeYourAnswer": "回答を入力してください",
        "enterNumber": "数値を入力",
        "blank": "空欄",
        "items": "項目",
        "matches": "対応",
        "selectMatch": "対応を選択",
        "unsupportedQuestionType": "サポートされていない質問タイプです"
      },
      "results": {
        "loadingResults": "結果を読み込んでいます...",
        "errorLoadingResults": "結果の読み込みに失敗しました",
        "quizCompleted": "クイズ完了！",
        "scoreText": "{{correct}} / {{total}} 問正解",
        "passed": "合格",
        "failed": "不合格",
        "passingScore": "合格点: {{score}}%",
        "timeSpent": "所要時間",
        "accuracy": "正答率",
        "certificateEarned": "合格証明書を獲得しました！",
        "downloadCertificate": "証明書をダウンロード",
        "reviewAnswers": "回答を確認",
        "retakeQuiz": "再受験",
        "backToHome": "ホームに戻る"
      }
    },
    "demo": {
      "try": "クイズ作成デモを試す",
      "backToHome": "ホームに戻る",
      "backToQuiz": "クイズタイプ選択に戻る"
    },
    "preview": {
      "title": "プレビュー",
      "previewMode": "プレビューモード",
      "backToEdit": "編集に戻る",
      "desktop": "デスクトップ",
      "mobile": "モバイル",
      "takeQuiz": "クイズを受ける",
      "detailedPreview": "詳細プレビュー",
      "questions": "問題数",
      "passingScore": "合格点",
      "timeLimit": "制限時間",
      "minutes": "分",
      "tags": "タグ",
      "startQuiz": "クイズを開始",
      "participantInfo": {
        "title": "受験者情報",
        "description": "以下の情報を入力してください",
        "name": "名前",
        "namePlaceholder": "山田太郎",
        "email": "メールアドレス",
        "emailPlaceholder": "example@email.com"
      },
      "question": "問題",
      "timeRemaining": "残り時間",
      "true": "正しい",
      "false": "誤り",
      "typeYourAnswer": "回答を入力してください",
      "enterNumber": "数値を入力してください",
      "blank": "空欄",
      "selectMatch": "一致する項目を選択",
      "diagramInstructions": "図の各部分にラベルを付けてください",
      "label": "ラベル",
      "enterLabel": "ラベルを入力",
      "unsupportedQuestionType": "未対応の問題タイプです",
      "showHint": "ヒントを表示",
      "hint": "ヒント",
      "previous": "前へ",
      "next": "次へ",
      "submit": "提出",
      "required": "必須",
      "requiredQuestion": "この質問は回答必須です",
      "results": {
        "passed": "合格",
        "failed": "不合格",
        "previewNote": "これはプレビューモードです。実際の結果は記録されません。",
        "score": "スコア",
        "correctAnswers": "正解数",
        "passingScore": "合格ライン",
        "breakdown": "問題別結果",
        "tryAgain": "もう一度試す"
      },
      "correct": "正解",
      "incorrect": "不正解",
      "controls": {
        "title": "プレビュー設定",
        "description": "プレビューの表示や動作を調整できます",
        "actions": "アクション",
        "resetPreview": "プレビューをリセット",
        "jumpToQuestion": "最初の問題へジャンプ",
        "language": "言語",
        "note": "プレビューモードでは回答は保存されません"
      }
    }
  },
  "usecases": {
    "title": "様々なシーンで活用できるExamForge",
    "description": "教育機関から企業研修まで、幅広い用途に対応。あなたの目的に最適な活用方法を見つけてください。",
    "tabs": {
      "education": {
        "title": "教育機関向け",
        "description": "学校や大学での授業や試験に最適。学習効果を最大化する教育ツールとして活用できます。",
        "benefits": [
          "学習進捗の可視化で生徒のモチベーション向上",
          "豊富な問題タイプで多様な評価方法に対応",
          "自動採点で教員の業務負担を大幅削減",
          "詳細な分析レポートで個別指導をサポート"
        ]
      },
      "corporate": {
        "title": "企業研修向け",
        "description": "従業員のスキルアップや資格取得支援に。効果的な人材育成プログラムを構築できます。",
        "benefits": [
          "研修効果の定量的な測定と改善サイクル確立",
          "部署別・職種別のカスタマイズ研修コンテンツ",
          "受講状況の一元管理で効率的な人事運営",
          "合格証明書発行で社内資格制度をサポート"
        ]
      },
      "certification": {
        "title": "資格試験向け",
        "description": "公的資格や業界認定試験の実施に。厳格なセキュリティと公正性を確保した試験環境を提供します。",
        "benefits": [
          "時間制限や合格点設定で本格的な試験運営",
          "不正防止機能で試験の公平性を確保",
          "受験者管理システムで大規模試験にも対応",
          "公式証明書の自動発行で認定プロセスを効率化"
        ]
      }
    },
    "cta": {
      "tryFree": "無料で試す",
      "watchDemo": "デモを見る"
    },
    "mockup": {
      "badge": "実施中",
      "previewDescription": "実際のクイズ画面を体験",
      "previewButton": "プレビューを表示",
      "education": {
        "title": "期末試験 - 数学II",
        "questionUnit": "問",
        "stats": {
          "students": "受験者",
          "avgTime": "平均時間",
          "avgScore": "平均点"
        },
        "content": {
          "title": "問題構成",
          "multipleChoice": "選択問題",
          "essay": "記述問題",
          "calculation": "計算問題"
        }
      },
      "corporate": {
        "title": "新入社員研修 - コンプライアンス",
        "stats": {
          "trainees": "受講者",
          "completion": "完了率",
          "passRate": "合格率"
        },
        "content": {
          "title": "研修モジュール",
          "ethics": "企業倫理",
          "security": "情報セキュリティ",
          "harassment": "ハラスメント防止"
        }
      },
      "certification": {
        "title": "IT資格試験 - 基本情報技術者",
        "stats": {
          "questions": "問題数",
          "timeLimit": "制限時間",
          "passScore": "合格ライン"
        },
        "content": {
          "title": "試験機能",
          "realExam": "本番同様の環境",
          "instantScoring": "即時採点・解説",
          "certificate": "証明書自動発行"
        }
      }
    }
  },
  "features": {
    "title": "簡単な操作でプロ品質の試験を作成",
    "description": "ExamForgeが提供する多彩な機能で、あらゆるタイプのクイズや試験を効率的に作成・管理・分析できます。",
    "list": {
      "builder": {
        "title": "直感的なクイズビルダー",
        "description": "ドラッグ＆ドロップで簡単に問題を作成・並び替え。プログラミング知識不要で誰でも使いこなせます。"
      },
      "questionTypes": {
        "title": "多彩な問題タイプ",
        "description": "マルバツ、択一、複数選択、自由記述など、様々な問題形式に対応。プロプランではさらに高度な問題タイプも利用可能。"
      },
      "analytics": {
        "title": "詳細な分析レポート",
        "description": "受験者の成績や問題ごとの正答率などを視覚的に確認。学習効果を最大化するためのインサイトを提供します。"
      },
      "scoring": {
        "title": "自動採点システム",
        "description": "選択問題や指定回答の自動採点で、結果をすぐに確認。手動採点モードでより柔軟な評価も可能です。"
      },
      "import": {
        "title": "Excel/CSV連携",
        "description": "既存の問題をExcelやCSVから一括インポート。大量の問題も効率的に登録できます。（プロプラン）"
      },
      "certificates": {
        "title": "合格証発行機能",
        "description": "カスタマイズ可能な合格証を自動生成し、PDFでダウンロードや受験者への自動送信が可能です。（プロプラン）"
      },
      "security": {
        "title": "セキュリティ対策",
        "description": "パスワード保護やアクセス制限機能で、大切な試験コンテンツを安全に管理できます。"
      },
      "feedback": {
        "title": "フィードバック機能",
        "description": "問題ごとの解説や採点時のコメント機能で、学習者の理解度向上をサポートします。"
      },
      "ai": {
        "title": "AI自動問題生成",
        "description": "トピックを指定するだけで、AIが自動的に高品質な問題を作成します。時間を節約しながら多様な問題を用意できます。（プロプラン）"
      }
    }
  },
  "cta": {
    "title": "プロフェッショナルなクイズを今すぐ作成",
    "description": "ExamForgeの使いやすいインターフェースで、数分でクイズや試験を作成して配布できます。無料プランでお試しいただけます。",
    "buttons": {
      "demo": "デモを見る",
      "signup": "無料でアカウント作成"
    }
  },
  "pricing": {
    "title": "シンプルな料金プラン",
    "description": "ニーズに合わせて選べる3つのプラン。成長に合わせてアップグレード可能です。",
    "toggle": {
      "monthly": "月額",
      "annually": "年額",
      "discount": "17%お得"
    },
    "plans": {
      "features": {
        "included": "含まれる機能",
        "quizzes": {
          "label": "クイズ作成数",
          "free": "クイズ作成数: 5件まで",
          "pro": "クイズ作成数: 無制限",
          "premium": "クイズ作成数: 無制限"
        },
        "members": {
          "label": "メンバー数",
          "free": "メンバー数: 最大3人",
          "pro": "メンバー数: 最大20人",
          "premium": "メンバー数: 無制限"
        },
        "questions": {
          "label": "問題数/クイズ",
          "free": "問題数: クイズあたり20問まで",
          "pro": "問題数: クイズあたり200問まで",
          "premium": "問題数: 無制限"
        },
        "responses": {
          "label": "回答上限/月",
          "free": "回答上限: クイズあたり月100回まで",
          "pro": "回答上限: クイズあたり月3,000回まで",
          "premium": "回答上限: 無制限"
        },
        "storage": {
          "label": "ストレージ容量",
          "free": "ストレージ: 100MB",
          "pro": "ストレージ: 10GB",
          "premium": "ストレージ: 無制限"
        },
        "truefalse": "マルバツ問題",
        "singlechoice": "指定択一問題",
        "multiplechoice": "複数選択問題",
        "freetext": "自由記述問題",
        "autograding": "自動採点",
        "manualgrading": "手動採点",
        "password": "パスワード保護",
        "subdomain": "カスタムサブドメイン",
        "media": "メディア埋め込み",
        "questionbank": "問題バンク",
        "advancedtypes": "高度な問題タイプ",
        "analytics": "詳細な分析",
        "sections": "セクション分け",
        "certificates": "合格証発行",
        "excel": "Excel/CSV連携",
        "teams": "チーム作成",
        "customdesign": "デザインカスタマイズ",
        "permissions": "高度な権限管理",
        "audit": "監査ログ",
        "sla": "SLA保証",
        "customdev": "カスタム開発",
        "onpremise": "オンプレミス対応",
        "support": "専任サポート担当者",
        "allpro": "プロプランのすべての機能",
        "aiquiz": "AI自動問題生成",
        "aiimprovement": "AI品質改善",
        "aigrading": "AI自動採点",
        "lmsmode": "LMSモード",
        "pagebuilder": "ページビルダー",
        "customdomain": "独自ドメイン",
        "userauth": "ユーザー認証",
        "billing": "課金機能",
        "coursemanagement": "コース管理",
        "whitelabel": "ホワイトラベル",
        "apiAccess": "API アクセス",
        "allbusiness": "ビジネスプランのすべての機能"
      },
      "free": {
        "name": "フリープラン",
        "price": "¥0",
        "period": "永久無料",
        "description": "個人や小規模チームに最適",
        "cta": "無料で始める"
      },
      "pro": {
        "name": "プロプラン",
        "price": "¥2,980",
        "period": "月額/ライセンス",
        "description": "教育機関や企業に最適",
        "cta": "今すぐ申し込む",
        "popular": "人気"
      },
      "premium": {
        "name": "プレミアムプラン",
        "price": "¥4,980",
        "period": "月額/ライセンス",
        "description": "AI機能とLMSを活用したい企業向け",
        "cta": "今すぐ申し込む",
        "badge": "AI + LMS"
      }
    },
    "guarantee": "プロプランとプレミアムプランには14日間の無料トライアル付き。不明点はお問い合わせください。",
    "viewDetails": "プランを詳しく見る",
    "cta": "今すぐ無料で使ってみる"
  },
  "pages": {
    "contact": {
      "title": "お問い合わせ",
      "description": "質問やご不明点がございましたら、お気軽にご連絡ください。",
      "form": {
        "name": "お名前",
        "email": "メールアドレス",
        "company": "会社名・組織名",
        "subject": "件名",
        "message": "メッセージ",
        "submit": "送信する",
        "success": "お問い合わせを受け付けました。担当者が確認次第、ご連絡いたします。",
        "error": "エラーが発生しました。再度お試しいただくか、直接メールでお問い合わせください。"
      },
      "contact": {
        "title": "その他のお問い合わせ方法",
        "email": "Eメール: info@examforge.jp",
        "phone": "電話: 03-XXXX-XXXX",
        "address": "住所: 〒106-0032 東京都港区六本木X-X-X"
      },
      "faq": {
        "title": "よくあるご質問",
        "questions": [
          {
            "question": "無料プランでできることは何ですか？",
            "answer": "無料プランでは、最大5つのクイズ、クイズあたり20問まで作成でき、月間100回までの回答を受け付けることができます。基本的な問題タイプや自動採点などの機能も利用可能です。"
          },
          {
            "question": "プロプランへのアップグレード方法は？",
            "answer": "アカウント設定のビリング情報から、プロプランへのアップグレードが可能です。クレジットカード情報を入力することで、すぐに利用を開始できます。"
          },
          {
            "question": "解約はいつでもできますか？",
            "answer": "はい、いつでも解約可能です。解約しても、契約期間終了までは引き続きサービスをご利用いただけます。また、30日間の返金保証も提供しています。"
          }
        ]
      }
    },
    "terms": {
      "title": "利用規約",
      "updated": "最終更新日: 2025年4月1日",
      "sections": [
        {
          "title": "1. 利用規約の適用",
          "content": "本利用規約は、ExamForge株式会社（以下「当社」）が提供するExamForgeサービス（以下「本サービス」）の利用に関する条件を定めるものです。利用者は本サービスを利用することにより、この利用規約に同意したものとみなされます。"
        },
        {
          "title": "2. サービス内容",
          "content": "本サービスは、オンラインクイズ・試験作成プラットフォームを提供します。利用者は、クイズや試験を作成し、配布、管理することができます。サービス内容は予告なく変更される場合があります。"
        },
        {
          "title": "3. アカウント",
          "content": "利用者は正確かつ最新の情報でアカウントを作成・維持する責任があります。アカウント情報の漏洩や不正使用があった場合、直ちに当社に通知する義務があります。"
        },
        {
          "title": "4. 利用料金",
          "content": "本サービスには無料プランと有料プランがあります。有料プランの料金は当社ウェブサイトに掲載されている金額とします。料金は予告なく変更される場合があります。"
        },
        {
          "title": "5. 禁止事項",
          "content": "利用者は、本サービスを利用して違法な活動を行ったり、第三者の権利を侵害したりしてはなりません。また、本サービスの正常な運営を妨げる行為も禁止されています。"
        }
      ]
    },
    "privacy": {
      "title": "プライバシーポリシー",
      "updated": "最終更新日: 2025年4月1日",
      "sections": [
        {
          "title": "1. 個人情報の収集",
          "content": "当社は、サービス提供のために必要な範囲で、利用者の個人情報を収集します。収集する情報には、氏名、メールアドレス、支払情報などが含まれます。"
        },
        {
          "title": "2. 個人情報の利用目的",
          "content": "収集した個人情報は、サービス提供、カスタマーサポート、サービス改善、マーケティング活動などに利用されます。法令で定められた場合を除き、目的外の利用は行いません。"
        },
        {
          "title": "3. 個人情報の共有",
          "content": "当社は、法令に基づく場合や、業務委託先との契約に基づく場合を除き、個人情報を第三者に提供しません。業務委託先には適切な管理を義務付けています。"
        },
        {
          "title": "4. セキュリティ",
          "content": "当社は、個人情報の漏洩、滅失、毀損を防止するために、適切なセキュリティ対策を講じています。"
        },
        {
          "title": "5. Cookie等の使用",
          "content": "当社サービスでは、Cookieや類似技術を使用してユーザー体験の向上やサービス改善を行っています。ブラウザの設定でこれらの使用を制限することも可能です。"
        }
      ]
    },
    "legal": {
      "title": "特定商取引法に基づく表記",
      "sections": [
        {
          "title": "事業者名",
          "content": "ExamForge株式会社"
        },
        {
          "title": "代表者名",
          "content": "山田 太郎"
        },
        {
          "title": "所在地",
          "content": "〒106-0032 東京都港区六本木X-X-X"
        },
        {
          "title": "連絡先",
          "content": "電話番号: 03-XXXX-XXXX（受付時間: 平日10:00〜18:00）\nメールアドレス: info@examforge.jp"
        },
        {
          "title": "販売価格",
          "content": "各料金プランは、サービスサイト内の料金表示に基づきます。表示価格は全て税込です。"
        },
        {
          "title": "支払方法",
          "content": "クレジットカード決済（VISA、Mastercard、American Express、JCB）\n銀行振込（プレミアムプランのみ）"
        },
        {
          "title": "支払時期",
          "content": "クレジットカード決済: 各月の契約更新日に自動決済\n銀行振込: 請求書発行後14日以内にお支払い"
        },
        {
          "title": "契約期間・更新",
          "content": "契約期間は、月額プランは1ヶ月、年額プランは12ヶ月です。期間満了の7日前までに解約手続きがない場合、同一条件で自動更新されます。"
        },
        {
          "title": "キャンセル・返品",
          "content": "デジタルサービスの性質上、返品はお受けできません。ただし、有料プランには14日間の無料トライアル期間を設けています。"
        }
      ]
    }
  },
  "terms": {
    "title": "利用規約",
    "lastUpdated": "最終更新日: 2025年4月12日",
    "sections": {
      "acceptance": {
        "title": "1. 利用規約の同意",
        "content": "ExamForgeのサービスにアクセスまたは利用することにより、お客様はこれらの利用規約およびすべての適用法令に拘束されることに同意するものとします。"
      },
      "use": {
        "title": "2. サービスの利用",
        "content": "お客様は、法律で許可され、本規約に従った方法でのみ当社のサービスを利用することができます。お客様は当社のサービスを悪用したり、他者による悪用を支援したりしないことに同意するものとします。"
      },
      "accounts": {
        "title": "3. ユーザーアカウント",
        "content": "お客様は、当社のサービスにアクセスするために使用するパスワードを保護する責任があり、そのパスワードの下で行われるすべての活動または行為について責任を負うものとします。"
      },
      "ip": {
        "title": "4. 知的財産権",
        "content": "当社のサービスおよびそれらに含まれるすべてのコンテンツ（テキスト、グラフィック、ロゴ、ソフトウェアなど）は、ExamForgeまたはそのライセンサーの財産であり、著作権およびその他の知的財産法によって保護されています。"
      },
      "termination": {
        "title": "5. 利用停止",
        "content": "当社は、事前の通知や責任を負うことなく、いかなる理由においても、特に本規約に違反した場合には、お客様の当社サービスへのアクセスを直ちに終了または停止することがあります。"
      },
      "changes": {
        "title": "6. 規約の変更",
        "content": "当社は、独自の裁量により、いつでも本規約を変更または置き換える権利を留保します。変更があった場合は、このページに新しい規約を掲載することでお知らせします。"
      }
    }
  },
  "privacy": {
    "title": "プライバシーポリシー",
    "lastUpdated": "最終更新日: 2025年4月12日",
    "sections": {
      "introduction": {
        "title": "1. はじめに",
        "content": "このプライバシーポリシーは、ExamForge（以下「当社」、「私たち」または「弊社」）が、お客様が当社のウェブサイトおよびサービスを利用する際に、個人情報をどのように収集、使用、共有するかについて説明しています。"
      },
      "collection": {
        "title": "2. 収集する情報",
        "content": "当社は、お客様が当社のサービスを利用する際に直接提供される個人情報（氏名、メールアドレス、およびその他お客様が提供することを選択した情報など）を収集する場合があります。"
      },
      "usage": {
        "title": "3. 情報の利用方法",
        "content": "当社は、収集した情報を、サービスの提供と改善、お客様とのコミュニケーション、法的義務の遵守など、さまざまな目的で使用します。"
      },
      "security": {
        "title": "4. データセキュリティ",
        "content": "当社は、お客様の個人情報を不正なアクセス、開示、改ざん、または破壊から保護するために、適切な技術的および組織的対策を実施しています。"
      },
      "rights": {
        "title": "5. お客様の権利",
        "content": "お客様の所在地によっては、データへのアクセス、修正、削除などの権利を含む、お客様の個人情報に関する特定の権利を有する場合があります。"
      },
      "changes": {
        "title": "6. プライバシーポリシーの変更",
        "content": "当社は、このプライバシーポリシーを随時更新する場合があります。変更があった場合は、このページに新しいプライバシーポリシーを掲載することでお知らせします。"
      }
    }
  },
  "auth": {
    "signin": {
      "title": "アカウントにサインイン",
      "subtitle": "または",
      "homeLink": "ホームに戻る",
      "email": "メールアドレス",
      "password": "パスワード",
      "signinButton": "サインイン",
      "signingIn": "サインイン中...",
      "withProvider": "%sでサインイン",
      "dividerText": "または",
      "testCredentialsTitle": "テスト用アカウント:",
      "testCredentialsInfo": "メール: test@example.com\nパスワード: password123",
      "signupLink": "アカウントを作成",
      "rememberMe": "ログイン状態を保持",
      "forgotPassword": "パスワードをお忘れですか？",
      "sessionExpired": "セッションの有効期限が切れました。再度ログインしてください。",
      "errorGeneric": "認証エラーが発生しました。再度お試しください。",
      "showPassword": "パスワードを表示",
      "hidePassword": "パスワードを非表示",
      "welcome": {
        "title": "おかえりなさい！",
        "subtitle": "ExamForgeで効率的なクイズ・試験管理を再開しましょう。",
        "benefit1": {
          "title": "すべてのクイズを一元管理",
          "description": "作成したクイズの管理、分析、改善がワンストップで行えます"
        },
        "benefit2": {
          "title": "リアルタイム分析",
          "description": "受験者の成績や回答傾向を即座に把握できます"
        },
        "benefit3": {
          "title": "セキュアな環境",
          "description": "データは安全に保護され、いつでもアクセス可能です"
        }
      }
    },
    "signout": {
      "title": "サインアウト中...",
      "message": "お疲れ様でした",
      "homeLink": "ホームに戻る"
    },
    "signup": {
      "title": "アカウントを作成",
      "subtitle": "すでにアカウントをお持ちですか？",
      "signinLink": "サインイン",
      "name": "お名前",
      "email": "メールアドレス",
      "password": "パスワード",
      "confirmPassword": "パスワード（確認）",
      "continueWithGoogle": "Googleで続ける",
      "continueWithGitHub": "GitHubで続ける",
      "orContinueWith": "またはメールアドレスで登録",
      "termsOfService": "利用規約",
      "privacyPolicy": "プライバシーポリシー",
      "and": "と",
      "agreeToTerms": "に同意します",
      "createAccount": "アカウントを作成",
      "creatingAccount": "作成中...",
      "showPassword": "パスワードを表示",
      "hidePassword": "パスワードを非表示",
      "showConfirmPassword": "確認用パスワードを表示",
      "hideConfirmPassword": "確認用パスワードを非表示",
      "benefits": {
        "title": "ExamForgeで始めよう",
        "item1": {
          "title": "簡単にクイズ作成",
          "description": "直感的なエディタで、プロフェッショナルなクイズを数分で作成できます"
        },
        "item2": {
          "title": "豊富な問題タイプ",
          "description": "選択式から記述式まで、様々な問題形式に対応しています"
        },
        "item3": {
          "title": "詳細な分析機能",
          "description": "受験者の成績や回答傾向を詳しく分析できます"
        }
      }
    },
    "forgotPassword": {
      "title": "パスワードをお忘れですか？",
      "subtitle": "ご登録のメールアドレスにパスワードリセット用のリンクをお送りします。",
      "description": "パスワードリセット"
    },
    "resetPassword": {
      "title": "パスワードリセット",
      "subtitle": "新しいパスワードを設定してください。",
      "description": "新しいパスワードの設定",
      "invalidToken": "無効なトークン",
      "tokenMissing": "パスワードリセット用のトークンが見つかりません。"
    },
    "error": {
      "title": "認証エラー",
      "configuration": "認証設定に問題があります。管理者にお問い合わせください。",
      "accessDenied": "アクセスが拒否されました。",
      "verification": "認証情報の検証に失敗しました。",
      "sessionExpired": "セッションの有効期限が切れました。再度サインインしてください。",
      "oauthSignin": "外部サービスでのサインインに失敗しました。",
      "oauthCallback": "外部サービスからの応答処理に失敗しました。",
      "oauthCreateAccount": "外部サービスのアカウント作成に失敗しました。",
      "emailCreateAccount": "メールアカウントの作成に失敗しました。",
      "callback": "認証処理に失敗しました。",
      "oauthAccountNotLinked": "このアカウントは別の認証方法で登録されています。",
      "emailSignin": "メールサインインに失敗しました。",
      "credentialsSignin": "メールアドレスまたはパスワードが正しくありません。",
      "default": "認証中にエラーが発生しました。",
      "tryAgain": "もう一度サインイン",
      "backToHome": "ホームに戻る"
    }
  },
  "help": {
    "title": "ヘルプセンター",
    "description": "ExamForgeの使い方について、よくある質問と詳しいガイドをご確認いただけます。",
    "search": {
      "placeholder": "検索したいキーワードを入力..."
    },
    "noResults": "該当する結果が見つかりませんでした。",
    "categories": {
      "all": "すべて",
      "gettingStarted": "はじめに",
      "quizCreation": "クイズ作成",
      "teamManagement": "チーム管理",
      "billing": "料金・支払い",
      "analytics": "分析",
      "security": "セキュリティ",
      "troubleshooting": "トラブルシューティング"
    },
    "tabs": {
      "faq": "よくある質問",
      "guides": "ガイド",
      "tutorials": "チュートリアル",
      "contact": "お問い合わせ"
    },
    "faq": {
      "title": "よくある質問",
      "description": "ExamForgeについてよく寄せられる質問とその回答をまとめました。"
    },
    "guides": {
      "readMore": "詳しく見る",
      "gettingStarted": {
        "title": "ExamForgeを始める",
        "description": "アカウント作成から最初のクイズ作成まで、基本的な使い方を説明します。"
      },
      "quizCreation": {
        "title": "クイズ作成ガイド",
        "description": "効果的なクイズを作成するためのベストプラクティスとコツを学びます。"
      },
      "teamSetup": {
        "title": "チーム設定ガイド",
        "description": "チームメンバーの招待と権限管理の方法について詳しく説明します。"
      },
      "analytics": {
        "title": "分析機能の活用",
        "description": "データを効果的に分析し、学習効果を最大化する方法を学びます。"
      },
      "billing": {
        "title": "プランと支払い管理",
        "description": "料金プランの変更や支払い方法の設定について説明します。"
      },
      "security": {
        "title": "セキュリティ設定",
        "description": "アカウントとデータを安全に保つためのセキュリティ機能について説明します。"
      }
    },
    "tutorials": {
      "watch": "動画を見る",
      "createFirstQuiz": {
        "title": "初めてのクイズ作成",
        "description": "ExamForgeで最初のクイズを作成する手順を動画で解説します。"
      },
      "advancedFeatures": {
        "title": "高度な機能の活用",
        "description": "時間制限、合格点設定、証明書発行などの高度な機能を学びます。"
      },
      "teamCollaboration": {
        "title": "チームでの協力",
        "description": "複数人でクイズを作成・管理する効果的な方法を紹介します。"
      },
      "analyticsOverview": {
        "title": "分析機能の概要",
        "description": "受験結果の分析機能を使って学習効果を向上させる方法を学びます。"
      }
    },
    "contact": {
      "title": "お問い合わせ",
      "description": "困った時はお気軽にご連絡ください。専門スタッフがサポートいたします。",
      "email": {
        "title": "メールサポート",
        "description": "一般的なお問い合わせは、メールでお気軽にご連絡ください。",
        "button": "メールを送る"
      },
      "documentation": {
        "title": "詳細ドキュメント",
        "description": "技術的な仕様や詳細な機能説明をご確認いただけます。",
        "button": "ドキュメントを見る"
      },
      "hours": {
        "title": "サポート時間",
        "weekdays": "平日: 10:00 - 18:00",
        "timezone": "日本標準時 (JST)",
        "note": "プロ・プレミアムプランユーザーには優先サポートを提供しています。"
      }
    },
    "faq": {
      "accountCreation": {
        "question": "アカウントはどのように作成しますか？",
        "answer": "ホームページの「無料で始める」ボタンをクリックし、メールアドレスとパスワードを入力するか、GoogleまたはGitHubアカウントでサインアップできます。登録は無料で、クレジットカード情報の入力は不要です。"
      },
      "firstQuiz": {
        "question": "初めてのクイズはどうやって作成しますか？",
        "answer": "ダッシュボードで「新しいクイズを作成」をクリックし、クイズタイプ（シンプルクイズ、試験、アンケートなど）を選択します。タイトルと説明を入力し、質問を追加していくだけで簡単に作成できます。"
      },
      "freePlanLimits": {
        "question": "無料プランの制限は何ですか？",
        "answer": "無料プランでは、最大5つのクイズ、各クイズ20問まで、月間100回までの回答を受け付けます。基本的な問題タイプ（マルバツ、選択、記述）と自動採点機能が利用できます。"
      },
      "questionTypes": {
        "question": "どのような問題タイプが使えますか？",
        "answer": "マルバツ問題、単一選択、複数選択、自由記述問題が基本です。プロプランでは数値入力、穴埋め、マッチング、並び替え、図解問題なども利用できます。"
      },
      "quizSettings": {
        "question": "クイズの設定はどこで変更できますか？",
        "answer": "クイズ編集画面の「設定」タブで、制限時間、合格点、パスワード保護、受験者情報の収集設定などを変更できます。公開設定もここで調整可能です。"
      },
      "mediaUpload": {
        "question": "画像や動画をアップロードできますか？",
        "answer": "はい。問題文や選択肢に画像を追加できます。プロプランでは動画の埋め込みも可能で、より豊かなコンテンツを作成できます。"
      },
      "inviteMembers": {
        "question": "チームメンバーはどうやって招待しますか？",
        "answer": "ダッシュボードの「メンバー管理」から、メールアドレスで招待できます。招待されたメンバーには権限（編集者、閲覧者、管理者）を設定できます。"
      },
      "userRoles": {
        "question": "ユーザー権限の違いは何ですか？",
        "answer": "管理者は全機能にアクセス可能、編集者はクイズの作成・編集が可能、閲覧者は結果の確認のみ可能です。チーム所有者は請求設定なども管理できます。"
      },
      "upgradePlan": {
        "question": "プランのアップグレード方法は？",
        "answer": "ダッシュボードの「設定」→「プラン管理」から、希望するプランを選択してクレジットカード情報を入力するだけです。14日間の無料トライアル付きです。"
      },
      "cancelSubscription": {
        "question": "サブスクリプションの解約方法は？",
        "answer": "プラン管理画面から「プランをキャンセル」をクリックするだけです。解約後も契約期間終了まで全機能をご利用いただけます。"
      },
      "paymentMethods": {
        "question": "どのような支払い方法に対応していますか？",
        "answer": "主要クレジットカード（VISA、Mastercard、JCB、American Express）に対応しています。プレミアムプランでは銀行振込も選択可能です。"
      },
      "viewResults": {
        "question": "クイズの結果はどこで確認できますか？",
        "answer": "クイズ一覧から対象のクイズを選択し、「分析」タブで詳細な結果を確認できます。個別の回答内容や統計情報も表示されます。"
      },
      "exportData": {
        "question": "データのエクスポートは可能ですか？",
        "answer": "CSV・Excel形式でクイズデータと受験結果をエクスポートできます。プロプランでは詳細な分析レポートのPDF出力も利用可能です。"
      },
      "dataSecurity": {
        "question": "データのセキュリティはどうなっていますか？",
        "answer": "SSL暗号化通信、定期的なバックアップ、厳格なアクセス制御を実施しています。データは認証を受けたデータセンターで管理され、GDPR等の規制に準拠しています。"
      },
      "passwordReset": {
        "question": "パスワードを忘れた場合はどうすればいいですか？",
        "answer": "ログイン画面の「パスワードをお忘れですか？」をクリックし、登録メールアドレスを入力してください。パスワードリセット用のリンクを送信いたします。"
      },
      "browserSupport": {
        "question": "対応ブラウザを教えてください",
        "answer": "Chrome、Firefox、Safari、Microsoft Edgeの最新版に対応しています。モバイルデバイス（iOS Safari、Android Chrome）でも利用可能です。IE11以前は非対応です。"
      },
      "loadingIssues": {
        "question": "ページの読み込みが遅い場合は？",
        "answer": "ブラウザのキャッシュをクリアしたり、別のブラウザで試してください。問題が続く場合は、ネットワーク環境を確認するか、サポートまでお問い合わせください。"
      }
    }
  },
  "faq": {
    "title": "よくある質問",
    "description": "ExamForgeについてよく寄せられる質問とその回答をまとめました。",
    "questions": {
      "freePlanLimits": {
        "question": "無料プランでできることは何ですか？",
        "answer": "無料プランでは、最大5つのクイズを作成でき、各クイズは20問まで、月間100回までの回答を受け付けることができます。マルバツ問題、択一問題、複数選択問題、自由記述問題などの基本的な問題タイプと自動採点機能も利用可能です。"
      },
      "proUpgrade": {
        "question": "プロプランへのアップグレード方法は？",
        "answer": "ダッシュボードの「設定」→「プラン管理」からアップグレードできます。クレジットカード情報を入力することで、すぐにプロプランの機能をご利用いただけます。14日間の無料トライアルもついています。"
      },
      "dataSecurity": {
        "question": "データのセキュリティについて教えてください",
        "answer": "ExamForgeでは、SSL暗号化通信、定期的なバックアップ、厳格なアクセス制御を実施しています。データは日本国内のセキュリティ認証を受けたデータセンターで管理され、GDPRおよび個人情報保護法に準拠しています。"
      },
      "browserSupport": {
        "question": "対応ブラウザについて",
        "answer": "Chrome、Firefox、Safari、Microsoft Edgeの最新版に対応しています。モバイルデバイス（iOS Safari、Android Chrome）でも快適にご利用いただけます。Internet Explorer 11以前のブラウザはサポート対象外です。"
      },
      "customerSupport": {
        "question": "カスタマーサポートについて",
        "answer": "メールサポート（平日10:00-18:00）を提供しています。プロプランユーザーには優先サポートを、プレミアムプランには専任サポート担当者を配置しています。よくある質問やヘルプドキュメントも充実しています。"
      },
      "dataExport": {
        "question": "データのエクスポート機能について",
        "answer": "作成したクイズデータや受験結果は、CSV・Excel形式でエクスポート可能です。プロプランでは高度な分析レポートのPDF出力も利用できます。データの移行や他システムとの連携も簡単に行えます。"
      },
      "teamFeatures": {
        "question": "チーム機能の使い方について",
        "answer": "プロプランでは最大20人、プレミアムプランでは無制限のチームメンバーを招待できます。役割ベースの権限管理により、編集者・閲覧者・管理者などの権限を細かく設定できます。"
      }
    }
  },
  "dashboard": {
    "title": "ダッシュボード",
    "welcome": "おかえりなさい、{name}さん",
    "overview": "概要",
    "recentActivity": "最近のアクティビティ",
    "refresh": "更新",
    "quickActions": {
      "title": "クイックアクション",
      "createQuiz": {
        "label": "新規クイズ作成",
        "description": "新しいクイズを素早く作成"
      },
      "inviteUsers": {
        "label": "参加者を招待",
        "description": "チームメンバーを招待"
      },
      "viewReports": {
        "label": "レポートを表示",
        "description": "詳細な分析レポートを表示"
      },
      "manageSettings": {
        "label": "設定管理",
        "description": "アカウント設定を管理"
      },
      "questionBank": {
        "label": "問題バンク",
        "description": "問題バンクを管理"
      },
      "memberManagement": {
        "label": "メンバー管理",
        "description": "メンバーを管理"
      },
      "exportData": {
        "label": "エクスポート",
        "description": "データをエクスポート"
      },
      "customizeTheme": {
        "label": "テーマ",
        "description": "テーマをカスタマイズ"
      },
      "moreActions": "その他のアクション",
      "needHelp": "ヘルプが必要ですか？",
      "helpCenter": "ヘルプセンターにアクセス"
    },
    "todaysTasks": "今日のタスク",
    "today": "今日",
    "tasksRemaining": "残り",
    "tasksCompleted": "完了",
    "settings": "設定",
    "profile": "プロフィール",
    "logout": "ログアウト",
    "recentAchievements": "最近の実績",
    "weeklyCompletionRate": "週間完了率",
    "newParticipants": "新規参加者",
    "defaultUser": "ユーザー",
    "analytics": {
      "teamAnalytics": "チーム全体分析",
      "teamAnalyticsDescription": "チーム全体のクイズ統計と詳細分析",
      "errorTitle": "エラーが発生しました",
      "errorMessage": "分析データの取得に失敗しました",
      "trendsAndInsights": "トレンドと洞察",
      "quizRankings": "クイズランキング",
      "totalQuizzes": "総クイズ数",
      "totalParticipants": "総参加者数",
      "totalResponses": "総回答数",
      "averageScore": "平均スコア",
      "overallPassRate": "全体合格率",
      "totalQuestions": "総問題数",
      "noDataAvailable": "データがありません",
      "responseTrends": "回答トレンド",
      "intervalDaily": "日次",
      "intervalWeekly": "週次",
      "intervalMonthly": "月次",
      "responseCount": "回答数",
      "quizStatusDistribution": "クイズステータス分布",
      "monthlyResponseVolume": "月次回答数",
      "published": "公開済み",
      "draft": "下書き",
      "archived": "アーカイブ",
      "popularQuizzes": "人気クイズ",
      "highScoreQuizzes": "高得点クイズ",
      "challengingQuizzes": "難易度の高いクイズ",
      "responses": "回答",
      "avgScore": "平均スコア",
      "topPerformer": "トップパフォーマー",
      "noQuizzesAvailable": "利用可能なクイズがありません",
      "topPerformers": "トップパフォーマー",
      "noPerformersData": "パフォーマーデータがありません",
      "quizzesCompleted": "クイズ完了",
      "backToDashboard": "ダッシュボードに戻る",
      "filter7d": "過去7日",
      "filter30d": "過去30日",
      "filter90d": "過去90日",
      "filterAll": "全期間",
      "export": "エクスポート",
      "exporting": "エクスポート中...",
      "exportSuccess": "エクスポートが完了しました",
      "exportFailed": "エクスポートに失敗しました",
      "exportRequiresPro": "エクスポート機能にはプロプランが必要です"
    },
    "navigation": {
      "menu": "メニュー",
      "dashboard": "ダッシュボード",
      "quizzes": "クイズ管理",
      "createQuiz": "クイズ作成",
      "questionBank": "問題バンク",
      "templates": "テンプレート",
      "categories": "カテゴリー管理",
      "analytics": "レポート & 分析",
      "usage": "使用量監視",
      "members": "メンバー管理",
      "media": "メディアライブラリ",
      "settings": "設定",
      "teamSettings": "チーム設定",
      "help": "ヘルプ",
      "documentation": "ドキュメント",
      "expand": "サイドバーを展開",
      "collapse": "サイドバーを折りたたむ",
      "upgradePrompt": "より多くの機能にアクセス",
      "upgradeCta": "プランをアップグレード"
    },
    "tasks": {
      "marketingQuizReview": "マーケティング基礎クイズのレビュー",
      "newEmployeeTrainingReview": "新入社員研修結果のレビュー",
      "q2AssessmentPrep": "Q2評価テストの準備"
    },
    "stats": {
      "totalQuizzes": "総クイズ数",
      "monthlyParticipants": "月間参加者数",
      "averageScore": "平均スコア",
      "activeQuizzes": "アクティブなクイズ",
      "noData": "データがありません"
    },
    "recentQuizzes": {
      "title": "最近のクイズ",
      "created": "作成日",
      "edit": "編集",
      "preview": "プレビュー",
      "viewAll": "すべて表示",
      "questions": "問題",
      "questionsCount": "問題数: {count}",
      "participantsCount": "参加者数: {count}",
      "status": {
        "published": "公開中",
        "draft": "下書き",
        "archived": "アーカイブ"
      },
      "statusBadge": {
        "published": "公開中",
        "draft": "下書き",
        "archived": "アーカイブ"
      },
      "actions": {
        "duplicate": "複製",
        "share": "共有",
        "export": "エクスポート",
        "delete": "削除"
      },
      "noQuizzes": "クイズが見つかりません"
    },
    "activity": {
      "title": "アクティビティ",
      "quizCreated": "クイズが作成されました",
      "quizCompleted": "クイズが完了しました",
      "userJoined": "新しいユーザーが参加しました",
      "viewAll": "すべてのアクティビティを表示",
      "timeAgo": {
        "minutes": "{minutes}分前",
        "hours": "{hours}時間前"
      },
      "types": {
        "quizCompleted": {
          "title": "クイズ完了",
          "description": "{user}が{quiz}を完了しました"
        },
        "quizCreated": {
          "title": "クイズ作成",
          "description": "新しいクイズ{quiz}が作成されました"
        },
        "userJoined": {
          "title": "新しいユーザーが参加",
          "description": "{user}がチームに参加しました"
        },
        "quizEdited": {
          "title": "クイズ編集",
          "description": "{quiz}の問題が更新されました"
        },
        "quizShared": {
          "title": "クイズ共有",
          "description": "{quiz}が新しいメンバーと共有されました"
        }
      },
      "metadata": {
        "score": "スコア: {score}%",
        "participants": "参加者: {participants}"
      },
      "noActivity": "最近のアクティビティがありません"
    },
    "usage": {
      "title": "使用量",
      "noData": "使用量データがありません",
      "quizzes": "クイズ",
      "participants": "月間参加者",
      "storage": "ストレージ",
      "members": "メンバー",
      "currentPlan": "現在のプラン",
      "upgrade": "アップグレード",
      "unlimited": "無制限",
      "quizLimit": "クイズ上限",
      "participantLimit": "参加者上限",
      "units": {
        "items": "項目",
        "peoplePerMonth": "人/月",
        "people": "人",
        "mb": "MB"
      },
      "status": {
        "nearLimit": "上限間近",
        "warning": "警告",
        "normal": "正常"
      },
      "plans": {
        "free": "無料プラン",
        "pro": "プロプラン",
        "premium": "プレミアムプラン"
      },
      "metrics": {
        "quizzes": "クイズ",
        "participants": "月間参加者",
        "storage": "ストレージ",
        "members": "メンバー"
      },
      "percentUsed": "{percent}% 使用",
      "remaining": "残り: {amount} {unit}",
      "upgradePrompt": "より多くの機能を使いたいですか？",
      "upgradeDescription": "プロプランにアップグレードして、無制限のクイズ作成、高度な分析、AI自動生成などをご利用ください。",
      "priceFrom": "月額$29",
      "from": "から",
      "showDetails": "詳細な使用量を表示"
    },
    "actions": {
      "title": "クイックアクション",
      "createQuiz": "新規クイズ作成",
      "inviteUsers": "参加者を招待",
      "viewReports": "レポートを表示",
      "manageSettings": "設定管理"
    },
    "planStatus": {
      "title": "現在のプラン",
      "plans": {
        "free": "無料プラン",
        "pro": "プロプラン",
        "premium": "プレミアムプラン"
      },
      "usage": {
        "quizzes": "クイズ",
        "responses": "今月の回答数",
        "questionsPerQuiz": "クイズあたりの問題数",
        "upTo": "最大"
      },
      "features": {
        "title": "プラン機能",
        "aiGeneration": "AI問題生成",
        "advancedAnalytics": "高度な分析",
        "excelImport": "Excel一括インポート"
      },
      "upgradeButton": "プロにアップグレード",
      "subscription": {
        "nextBilling": "次回請求日"
      }
    },
    "quizzes": {
      "analytics": {
        "title": "クイズ分析",
        "totalResponses": "総回答数",
        "avgScore": "平均スコア",
        "completionRate": "完了率",
        "avgTime": "平均時間",
        "back": "クイズに戻る",
        "export": "エクスポート",
        "exporting": "エクスポート中...",
        "exportSuccess": "分析データのエクスポートが完了しました",
        "exportFailed": "分析データのエクスポートに失敗しました",
        "exportRequiresPro": "エクスポート機能にはプロプランが必要です",
        "filterAll": "全期間",
        "filter30d": "過去30日",
        "filter7d": "過去7日",
        "noDataAvailable": "選択した期間のデータがありません"
      }
    },
    "usage": {
      "title": "使用量監視",
      "description": "チームの使用量と制限を監視します",
      "metrics": {
        "quizzes": "クイズ",
        "responses": "回答数",
        "members": "メンバー",
        "storage": "ストレージ"
      },
      "of": "/",
      "maximum": "上限",
      "thisMonth": "今月",
      "unlimited": "無制限",
      "tabs": {
        "trends": "使用量トレンド",
        "forecast": "使用量予測",
        "detailed": "詳細メトリクス"
      },
      "charts": {
        "weeklyTrend": "週間使用量トレンド",
        "weeklyDescription": "過去7日間の使用量推移",
        "monthlyTrend": "月間使用量トレンド",
        "monthlyDescription": "過去30日間の使用量推移",
        "noData": "表示するデータがありません"
      },
      "resourceTypes": {
        "quiz": "クイズ",
        "response": "回答",
        "member": "メンバー",
        "storage": "ストレージ"
      },
      "units": {
        "items": "個",
        "monthly": "月次",
        "users": "ユーザー"
      },
      "status": {
        "unlimited": "無制限",
        "critical": "上限超過",
        "warning": "注意",
        "normal": "正常"
      },
      "teamPlan": {
        "currentPlan": "現在のプラン",
        "upgradePrompt": "より多くの機能をご利用ください",
        "upgrade": "プランをアップグレード"
      },
      "plans": {
        "free": "フリー"
      },
      "limits": {
        "quizzes": "クイズ数",
        "members": "メンバー数",
        "responses": "回答数",
        "storage": "ストレージ"
      },
      "detailedUsage": {
        "title": "詳細使用量",
        "description": "現在の使用量と制限の詳細表示"
      },
      "table": {
        "resource": "リソース",
        "current": "現在の使用量",
        "limit": "制限",
        "usage": "使用率",
        "status": "ステータス",
        "type": "タイプ",
        "count": "件数",
        "period": "期間",
        "timeAgo": "経過時間"
      },
      "recentActivity": {
        "title": "最近のアクティビティ",
        "description": "過去の使用量アクティビティ",
        "noData": "最近のアクティビティはありません"
      },
      "date": "日付",
      "forecast": {
        "responses": {
          "title": "回答数予測",
          "perMonth": "件/月"
        },
        "quizzes": {
          "title": "クイズ数予測",
          "perMonth": "件/月"
        },
        "nextMonth": "来月予測",
        "limitReached": "{days}日後に上限到達予定",
        "confidence": {
          "title": "予測精度"
        },
        "chart": {
          "title": "使用量予測チャート",
          "description": "履歴データに基づく将来の使用量予測",
          "actual": "実績値",
          "predicted": "予測値",
          "limit": "上限"
        }
      },
      "export": {
        "quickExport": "クイックエクスポート",
        "advancedExport": "詳細エクスポート",
        "quickFormats": "クイック形式",
        "formats": {
          "csv": "CSV形式",
          "excel": "Excel形式",
          "json": "JSON形式",
          "pdf": "PDF形式"
        },
        "advanced": {
          "title": "詳細エクスポートオプション",
          "description": "カスタマイズされたレポートを生成します",
          "format": "エクスポート形式",
          "dateRange": "期間選択",
          "includeResources": "含めるリソース",
          "additionalOptions": "追加オプション",
          "includeForecasts": "予測データを含める",
          "includeComparisons": "比較データを含める",
          "granularity": "データ粒度"
        },
        "dateRanges": {
          "lastWeek": "過去1週間",
          "lastMonth": "過去1か月",
          "last3Months": "過去3か月",
          "last6Months": "過去6か月"
        },
        "resourceTypes": {
          "quiz": "クイズ",
          "response": "回答",
          "member": "メンバー",
          "storage": "ストレージ"
        },
        "granularity": {
          "daily": "日次",
          "weekly": "週次",
          "monthly": "月次"
        },
        "cancel": "キャンセル",
        "generate": "生成",
        "generating": "生成中..."
      }
    }
  },
  "plans": {
    "meta": {
      "title": "料金プラン比較 | ExamForge",
      "description": "ExamForgeの料金プランを詳しく比較。フリープラン、プロプラン、プレミアムプランの機能と価格をご確認いただけます。"
    },
    "title": "最適なプランを見つけましょう",
    "subtitle": "プロプランとプレミアムプランには14日間の無料トライアル付き。いつでもアップグレード・ダウングレード可能です。",
    "features": {
      "feature": "機能",
      "basic": "基本機能",
      "question_types": "問題タイプ",
      "advanced": "高度な機能",
      "premium_only": "プレミアム限定",
      "quizzes": {
        "label": "クイズ作成数"
      },
      "members": {
        "label": "メンバー数"
      },
      "questions": {
        "label": "問題数/クイズ"
      },
      "responses": {
        "label": "回答上限/月"
      },
      "storage": {
        "label": "ストレージ容量"
      }
    },
    "faq": {
      "title": "よくあるご質問",
      "billing": {
        "question": "年額プランと月額プランの違いは何ですか？",
        "answer": "年額プランは月額プランと比べて約17%お得にご利用いただけます。年額プランは年間一括払いとなり、月額プランは毎月自動更新されます。どちらのプランもいつでも変更可能です。"
      },
      "upgrade": {
        "question": "プランのアップグレード方法を教えてください",
        "answer": "ダッシュボードの設定画面から「プラン管理」を選択し、アップグレードしたいプランを選んでください。アップグレードは即座に反映され、料金は日割り計算されます。"
      },
      "downgrade": {
        "question": "プランのダウングレードは可能ですか？",
        "answer": "はい、可能です。ダウングレードは次回の更新日から適用されます。ダウングレード後もそれまでに作成したコンテンツは保持されますが、プラン制限を超える機能は利用できなくなります。"
      },
      "trial": {
        "question": "無料トライアルはありますか？",
        "answer": "フリープランで基本機能を無期限でお試しいただけます。また、有料プランには14日間の無料トライアルがついているため、安心してお試しいただけます。"
      },
      "payment": {
        "question": "支払い方法を教えてください",
        "answer": "クレジットカード（VISA、Mastercard、American Express、JCB）でのお支払いに対応しています。プレミアムプランでは銀行振込もご利用いただけます。"
      },
      "cancel": {
        "question": "解約方法を教えてください",
        "answer": "ダッシュボードの設定画面から「プラン管理」を選択し、「プランをキャンセル」をクリックしてください。解約後も契約期間終了までサービスをご利用いただけます。"
      },
      "premium": {
        "question": "プレミアムプランの詳細を知りたいです",
        "answer": "プレミアムプランはAI機能とLMSモードを含む最上位プランです。AI自動問題生成、品質改善提案、自動採点機能に加え、独自ドメインでのLMS構築、ページビルダー、課金機能統合など、包括的な学習管理機能を提供しています。"
      }
    },
    "cta": {
      "title": "準備はできましたか？",
      "subtitle": "今すぐ無料でExamForgeを始めて、プロフェッショナルなクイズや試験を作成しましょう。",
      "button": "無料で始める",
      "note": "クレジットカード登録不要・いつでもアップグレード可能"
    }
  },
  "templateManagement": {
    "page": {
      "title": "テンプレート管理",
      "subtitle": "クイズテンプレートの作成・管理・共有",
      "description": "クイズテンプレートを管理し、効率的にクイズを作成できます"
    },
    "header": {
      "createTemplate": "テンプレート作成"
    },
    "cardActions": {
      "openMenu": "メニューを開く",
      "preview": "プレビュー",
      "edit": "編集",
      "duplicate": "複製",
      "createQuiz": "クイズ作成",
      "delete": "削除"
    },
    "cardPresentation": {
      "public": "公開",
      "updated": "更新"
    },
    "cardStats": {
      "usageCount": "回使用",
      "createdBy": "作成者"
    },
    "deleteDialog": {
      "title": "テンプレートを削除",
      "description": "「{title}」を削除してもよろしいですか？この操作は元に戻せません。",
      "cancel": "キャンセル",
      "delete": "削除",
      "deleting": "削除中..."
    },
    "createModal": {
      "title": "新しいテンプレート",
      "description": "空のテンプレートを作成して、カスタマイズを開始します。",
      "titleLabel": "テンプレート名",
      "titlePlaceholder": "例：数学基礎テスト",
      "descriptionLabel": "説明",
      "descriptionPlaceholder": "このテンプレートの用途を説明してください",
      "categoryLabel": "カテゴリー",
      "categoryPlaceholder": "カテゴリーを選択",
      "cancel": "キャンセル",
      "create": "作成",
      "creating": "作成中...",
      "categories": {
        "education": "教育",
        "business": "ビジネス",
        "training": "研修",
        "assessment": "評価",
        "survey": "アンケート",
        "certification": "認定",
        "onboarding": "オンボーディング",
        "compliance": "コンプライアンス",
        "feedback": "フィードバック",
        "general": "一般"
      }
    }
  },
  "quizManagement": {
    "cardActions": {
      "openMenu": "メニューを開く",
      "preview": "プレビュー",
      "takeQuiz": "クイズを受ける",
      "edit": "編集",
      "share": "共有",
      "duplicate": "複製",
      "analytics": "分析",
      "delete": "削除"
    },
    "cardPresentation": {
      "updated": "更新"
    },
    "listContent": {
      "errorLoading": "クイズの取得に失敗しました",
      "noQuizzes": "クイズがありません",
      "noMatchingQuizzes": "検索条件に一致するクイズが見つかりませんでした。",
      "noQuizzesCreated": "まだクイズが作成されていません。最初のクイズを作成してみましょう。",
      "showingResults": "{total}件中 {start}-{end}件を表示",
      "errorProcessing": "パラメータの処理中にエラーが発生しました。ページを再読み込みしてください。"
    },
    "listHeader": {
      "title": "クイズ管理",
      "subtitle": "作成したクイズの管理と編集",
      "createNewQuiz": "新規クイズ作成",
      "view": "表示",
      "itemsPerPage": "表示件数"
    },
    "search": {
      "placeholder": "クイズを検索...",
      "label": "検索:"
    },
    "filters": {
      "status": {
        "placeholder": "ステータス",
        "all": "すべて",
        "draft": "下書き",
        "published": "公開済み",
        "archived": "アーカイブ"
      },
      "sort": {
        "placeholder": "並び替え",
        "createdDesc": "作成日（新しい順）",
        "createdAsc": "作成日（古い順）",
        "updatedDesc": "更新日（新しい順）",
        "updatedAsc": "更新日（古い順）",
        "titleAsc": "タイトル（昇順）",
        "titleDesc": "タイトル（降順）",
        "responsesDesc": "回答数（多い順）",
        "responsesAsc": "回答数（少ない順）"
      },
      "clear": "クリア",
      "tags": "タグ:"
    },
    "createQuiz": {
      "title": "タイトル *",
      "titlePlaceholder": "クイズのタイトルを入力",
      "description": "説明",
      "descriptionPlaceholder": "クイズの説明を入力（任意）",
      "descriptionHelp": "この説明は受験者に表示されます",
      "scoringMode": "採点方式",
      "scoringModePlaceholder": "採点方式を選択",
      "autoScoring": "自動採点",
      "manualScoring": "手動採点",
      "sharingMode": "共有設定",
      "sharingModePlaceholder": "共有方法を選択",
      "urlSharing": "URL共有",
      "passwordProtected": "パスワード保護",
      "password": "パスワード",
      "passwordPlaceholder": "アクセスパスワードを入力",
      "passwordHelp": "受験者はこのパスワードを使用してクイズにアクセスします"
    },
    "deleteDialog": {
      "title": "クイズを削除しますか？",
      "description": "を削除すると、関連するすべての質問と回答データも削除されます。この操作は取り消せません。",
      "cancel": "キャンセル",
      "deleteButton": "削除する",
      "deleting": "削除中..."
    },
    "createModal": {
      "title": "新しいクイズを作成",
      "create": "作成",
      "creating": "作成中...",
      "cancel": "キャンセル",
      "createSuccess": "クイズが作成されました",
      "createError": "クイズの作成に失敗しました"
    },
    "editor": {
      "basicInfo": "クイズ基本設定",
      "description": "説明",
      "descriptionPlaceholder": "クイズの説明を入力",
      "passingScore": "合格点（%）",
      "scoringMode": "採点方式",
      "autoScoring": "自動採点",
      "manualScoring": "手動採点",
      "passwordProtection": "パスワード保護",
      "enablePasswordProtection": "パスワード保護を有効にする",
      "passwordPlaceholder": "パスワードを入力",
      "tags": "タグ",
      "addTag": "タグを追加",
      "addTagButton": "追加",
      "coverImage": "カバー画像",
      "coverImageAlt": "カバー画像",
      "uploadCoverImage": "カバー画像をアップロード（Proプラン）",
      "timeLimit": "制限時間（分）",
      "timeLimitPlaceholder": "無制限",
      "shuffleQuestions": "問題をシャッフル",
      "shuffleOptions": "選択肢をシャッフル",
      "maxAttempts": "最大試行回数",
      "maxAttemptsPlaceholder": "無制限",
      "proPlanFeature": "Proプラン機能",
      "minutes": "分",
      "coverImageHelperText": "推奨サイズ: 1200x630px",
      "publish": {
        "title": "クイズを公開",
        "subdomain": "サブドメイン設定",
        "subdomainPlaceholder": "my-quiz",
        "domainSuffix": ".quizservice.com",
        "subdomainHelp": "3〜30文字、小文字、数字、ハイフンのみ使用可能",
        "checking": "確認中...",
        "available": "利用可能",
        "unavailable": "既に使用されています",
        "passwordProtectionInfo": "パスワード保護が有効です。アクセスパスワード:",
        "publicUrlInfo": "クイズは以下のURLで公開されます:",
        "cancel": "キャンセル",
        "publishButton": "公開",
        "publishSuccess": "クイズが公開されました",
        "publishError": "公開に失敗しました"
      },
      "header": {
        "saveSuccess": "保存しました",
        "saveError": "保存に失敗しました",
        "saving": "保存中...",
        "savedAt": "保存済み",
        "unsavedChanges": "未保存の変更",
        "preview": "プレビュー",
        "publishSettings": "公開設定",
        "save": "保存"
      },
      "imageUpload": {
        "title": "画像をアップロード",
        "dragDrop": "画像をドラッグ＆ドロップ、またはクリックして選択",
        "clickToUpload": "クリックしてアップロード",
        "uploading": "アップロード中...",
        "uploadError": "アップロードに失敗しました",
        "maxSize": "最大ファイルサイズ: 10MB",
        "supportedFormats": "対応フォーマット: JPEG, PNG, GIF, WebP",
        "deleteTitle": "画像を削除",
        "deleteDescription": "この画像を削除してもよろしいですか？",
        "cancel": "キャンセル",
        "delete": "削除"
      },
      "questions": {
        "empty": "まだ質問がありません。上のツールバーから質問を追加してください。",
        "questionNumber": "問題 {number}",
        "noQuestionText": "（質問文なし）",
        "points": "{points}点",
        "pointsLabel": "点",
        "moveUp": "上に移動",
        "moveDown": "下に移動",
        "duplicate": "複製",
        "delete": "削除",
        "isRequired": "回答必須",
        "isRequiredDescription": "受験者はこの問題に必ず回答する必要があります"
      },
      "questionTypes": {
        "addQuestion": "質問を追加",
        "questionBank": "問題バンク",
        "selectFromSaved": "保存済みの質問から選択",
        "proLabel": "PRO",
        "truefalse": {
          "label": "正誤問題",
          "description": "正しいか誤りかを問う",
          "questionText": "問題文",
          "questionPlaceholder": "問題文を入力してください",
          "correctAnswer": "正解",
          "true": "正しい",
          "false": "誤り",
          "points": "配点",
          "hint": "ヒント",
          "hintPlaceholder": "ヒントを入力してください（オプション）",
          "addHint": "ヒントを追加",
          "explanation": "解説",
          "explanationPlaceholder": "解説を入力してください（オプション）",
          "addExplanation": "解説を追加"
        },
        "singlechoice": {
          "label": "単一選択問題",
          "description": "1つの答えを選択",
          "questionText": "問題文",
          "questionPlaceholder": "問題文を入力してください",
          "options": "選択肢",
          "addOption": "選択肢を追加",
          "option": "選択肢",
          "points": "配点",
          "hint": "ヒント",
          "hintPlaceholder": "ヒントを入力してください（オプション）",
          "addHint": "ヒントを追加",
          "explanation": "解説",
          "explanationPlaceholder": "解説を入力してください（オプション）",
          "addExplanation": "解説を追加"
        },
        "multiplechoice": {
          "label": "複数選択問題",
          "description": "複数の答えを選択",
          "questionText": "問題文",
          "questionPlaceholder": "問題文を入力してください",
          "options": "選択肢",
          "addOption": "選択肢を追加",
          "option": "選択肢",
          "selectAtLeastOneCorrect": "少なくとも1つの正解を選択してください",
          "points": "配点",
          "hint": "ヒント",
          "hintPlaceholder": "ヒントを入力してください（オプション）",
          "addHint": "ヒントを追加",
          "explanation": "解説",
          "explanationPlaceholder": "解説を入力してください（オプション）",
          "addExplanation": "解説を追加"
        },
        "freetext": {
          "label": "記述式問題",
          "description": "テキストで回答",
          "questionText": "問題文",
          "questionPlaceholder": "問題文を入力してください",
          "correctAnswer": "模範解答",
          "correctAnswerPlaceholder": "模範解答を入力してください（自動採点の場合）",
          "correctAnswerHint": "自動採点では、模範解答とAIが比較して採点されます",
          "gradingCriteria": "採点基準",
          "gradingCriteriaPlaceholder": "採点基準を入力してください（手動採点の場合）",
          "points": "配点",
          "hint": "ヒント",
          "hintPlaceholder": "ヒントを入力してください（オプション）",
          "addHint": "ヒントを追加",
          "explanation": "解説",
          "explanationPlaceholder": "解説を入力してください（オプション）",
          "addExplanation": "解説を追加"
        },
        "fillinblank": {
          "label": "穴埋め問題",
          "description": "空欄を埋める",
          "instructions": "テキスト内で空欄にしたい箇所に [blank] と入力してください",
          "questionText": "問題文",
          "questionPlaceholder": "例: 日本の首都は[blank]です。",
          "preview": "プレビュー",
          "blanksAnswers": "空欄の答え",
          "blank": "空欄",
          "correctAnswer": "正解",
          "alternativeAnswers": "別解",
          "addAlternative": "別解を追加",
          "alternativePlaceholder": "別の正解パターン",
          "points": "配点",
          "hint": "ヒント",
          "hintPlaceholder": "ヒントを入力してください（オプション）",
          "addHint": "ヒントを追加",
          "explanation": "解説",
          "explanationPlaceholder": "解説を入力してください（オプション）",
          "addExplanation": "解説を追加"
        },
        "matching": {
          "label": "組み合わせ問題",
          "description": "項目を正しく組み合わせる",
          "questionText": "問題文",
          "questionPlaceholder": "左右の項目を正しく組み合わせてください",
          "matchingPairs": "組み合わせペア",
          "addPair": "ペアを追加",
          "shuffleRight": "右側をシャッフル",
          "leftColumn": "左側",
          "rightColumn": "右側",
          "leftPlaceholder": "左側の項目",
          "rightPlaceholder": "右側の項目",
          "matchingHint": "受験時には右側の項目がシャッフルされます",
          "points": "配点",
          "hint": "ヒント",
          "hintPlaceholder": "ヒントを入力してください（オプション）",
          "addHint": "ヒントを追加",
          "explanation": "解説",
          "explanationPlaceholder": "解説を入力してください（オプション）",
          "addExplanation": "解説を追加"
        },
        "ordering": {
          "label": "並び替え問題",
          "description": "正しい順番に並べる",
          "questionText": "問題文",
          "questionPlaceholder": "正しい順番に並び替えてください",
          "sortItems": "並び替え項目",
          "addItem": "項目を追加",
          "itemPlaceholder": "項目のテキストを入力",
          "sortingHint": "ドラッグ＆ドロップで正しい順序を設定してください",
          "points": "配点",
          "hint": "ヒント",
          "hintPlaceholder": "ヒントを入力してください（オプション）",
          "addHint": "ヒントを追加",
          "explanation": "解説",
          "explanationPlaceholder": "解説を入力してください（オプション）",
          "addExplanation": "解説を追加"
        },
        "fileupload": {
          "label": "ファイル提出問題",
          "description": "ファイルを提出"
        },
        "diagram": {
          "label": "図形問題",
          "description": "図上の位置を指定",
          "instructions": "画像をアップロードして、クリックでホットスポットを追加してください",
          "questionText": "問題文",
          "questionPlaceholder": "図の中で正しい位置をクリックしてください",
          "diagramImage": "図形画像",
          "uploadImage": "画像をアップロード",
          "uploadHint": "JPG、PNG、GIF形式に対応",
          "addHotSpot": "ホットスポットを追加",
          "clickToAdd": "画像をクリックして追加",
          "changeImage": "画像を変更",
          "hotSpotSettings": "ホットスポット設定",
          "labelPlaceholder": "ラベルを入力",
          "correctAnswer": "正解",
          "points": "配点",
          "hint": "ヒント",
          "hintPlaceholder": "ヒントを入力してください（オプション）",
          "addHint": "ヒントを追加",
          "explanation": "解説",
          "explanationPlaceholder": "解説を入力してください（オプション）",
          "addExplanation": "解説を追加"
        },
        "numeric": {
          "label": "数値入力問題",
          "description": "数値で回答",
          "questionText": "問題文",
          "questionPlaceholder": "計算問題や数値を答える問題を入力",
          "correctAnswer": "正解",
          "answerPlaceholder": "正解の数値",
          "tolerance": "許容誤差",
          "tolerancePlaceholder": "±の誤差",
          "toleranceHint": "例: 0.1を設定すると、正解±0.1の範囲が正解となります",
          "allowRange": "範囲で指定",
          "minValue": "最小値",
          "minPlaceholder": "最小値",
          "maxValue": "最大値",
          "maxPlaceholder": "最大値",
          "unit": "単位",
          "unitPlaceholder": "例: cm, kg, 円",
          "decimalPlaces": "小数点以下の桁数",
          "decimalPlaceholder": "例: 2",
          "manualGradingNote": "手動採点モードでは、採点者が回答を確認して採点します",
          "points": "配点",
          "hint": "ヒント",
          "hintPlaceholder": "ヒントを入力してください（オプション）",
          "addHint": "ヒントを追加",
          "explanation": "解説",
          "explanationPlaceholder": "解説を入力してください（オプション）",
          "addExplanation": "解説を追加"
        },
        "proFeatureRequired": "Pro機能が必要です"
      },
      "questionMedia": {
        "title": "問題メディア",
        "proBadge": "PRO",
        "upgradeTitle": "プロプランで画像・動画を追加",
        "upgradeDescription": "問題に画像や動画を追加して、より分かりやすいクイズを作成しましょう"
      },
      "multiMediaUpload": {
        "title": "メディア添付",
        "clickOrDrag": "クリックまたはドラッグしてファイルをアップロード",
        "supportedFormats": "画像: JPEG, PNG, GIF, WebP • 動画: MP4, WebM, OGG, MOV",
        "sizeLimit": "画像: 最大10MB • 動画: 最大500MB",
        "uploading": "アップロード中...",
        "uploadSuccess": "{count}個のファイルをアップロードしました",
        "uploadError": "ファイルのアップロードに失敗しました",
        "deleteTitle": "メディアを削除",
        "deleteDescription": "このメディアファイルを削除してもよろしいですか？",
        "deleteSuccess": "メディアを削除しました",
        "deleteError": "メディアの削除に失敗しました",
        "cancel": "キャンセル",
        "delete": "削除",
        "image": "画像",
        "video": "動画",
        "preview": "プレビュー",
        "storageRemaining": "残り {remaining}",
        "storageExceeded": "ストレージ容量を超過しています。残り容量: {remaining}"
      },
      "proFeatures": {
        "title": "Pro機能",
        "proBadge": "PRO",
        "tabs": {
          "ai": "AI機能",
          "import": "インポート",
          "advanced": "詳細設定",
          "analytics": "分析"
        },
        "aiGeneration": {
          "title": "AI質問生成",
          "description": "AIを使って自動的に質問を生成します",
          "generate": "質問を生成"
        },
        "aiImprovement": {
          "title": "AI品質改善",
          "description": "既存の質問をAIで分析し改善提案します",
          "improve": "質問を改善"
        },
        "excelImport": {
          "title": "Excel一括インポート",
          "description": "Excelファイルから複数の質問を一括でインポート",
          "upload": "ファイルをアップロード"
        },
        "questionBank": {
          "title": "問題バンク",
          "description": "保存された問題テンプレートから選択",
          "browse": "問題バンクを見る"
        },
        "advancedSettings": {
          "title": "詳細設定",
          "timeLimit": "制限時間",
          "timeLimitDescription": "クイズ全体の制限時間を設定",
          "minutes": "分",
          "maxAttempts": "試行回数制限",
          "maxAttemptsDescription": "受験者が再試行できる回数を制限",
          "times": "回",
          "certificate": "修了証明書",
          "certificateDescription": "合格者に自動的に証明書を発行",
          "configureCertificate": "証明書設定",
          "shuffleQuestions": "問題をシャッフル",
          "shuffleOptions": "選択肢をシャッフル",
          "shuffleQuestionsDescription": "問題の順番を受験者ごとにランダムに変更します",
          "shuffleOptionsDescription": "選択肢の順番を受験者ごとにランダムに変更します"
        },
        "analytics": {
          "title": "クイズ分析",
          "detailedTitle": "詳細分析",
          "realtime": "リアルタイム",
          "avgScore": "平均スコア",
          "completionRate": "完了率",
          "totalResponses": "総回答数",
          "viewDetails": "詳細を見る",
          "viewFullReport": "完全レポートを見る"
        }
      }
    }
  },
  "ui": {
    "pagination": {
      "previous": "前へ",
      "next": "次へ",
      "morePages": "その他のページ"
    },
    "breadcrumb": {
      "more": "もっと見る"
    }
  },
  "socialProof": {
    "badge": "実績",
    "title": "多くの企業・教育機関で導入",
    "subtitle": "ExamForgeは、企業研修や教育現場で活用されています。"
  },
  "components": {
    "mediaUpload": {
      "maxFilesReached": "最大ファイル数に達しました",
      "maxFilesReachedDescription": "最大{max}個のファイルまでアップロード可能です",
      "uploadSuccess": "アップロード成功",
      "uploadSuccessDescription": "{count}個のファイルをアップロードしました",
      "uploadError": "アップロード失敗",
      "storageUsed": "使用容量",
      "uploading": "アップロード中...",
      "dropFiles": "ここにファイルをドロップ",
      "dragDropOrClick": "ファイルをドラッグ＆ドロップまたはクリックして選択",
      "maxSize": "最大ファイルサイズ: {size}",
      "deleteTitle": "メディアを削除",
      "deleteDescription": "このメディアを削除してもよろしいですか？この操作は取り消せません。",
      "cancel": "キャンセル",
      "delete": "削除"
    }
  },
  "respondents": {
    "pageTitle": "回答者管理",
    "pageDescription": "クイズ受講者の管理と成績分析",
    "title": "回答者管理",
    "description": "クイズを受講したユーザーの成績や活動状況を確認・管理できます",
    "status": {
      "active": "アクティブ",
      "inactive": "非アクティブ",
      "blocked": "ブロック済み"
    },
    "actions": {
      "export": "エクスポート",
      "invite": "招待",
      "sendEmail": "メール送信",
      "bulkActions": "一括操作"
    },
    "stats": {
      "totalRespondents": "総回答者数",
      "active": "アクティブ",
      "avgScore": "平均スコア",
      "avgScoreDescription": "全回答者の平均成績",
      "totalQuizzes": "総受講数",
      "totalQuizzesDescription": "全クイズの受講回数",
      "totalPoints": "総獲得ポイント",
      "totalPointsDescription": "全回答者の獲得ポイント"
    },
    "search": {
      "placeholder": "名前またはメールアドレスで検索..."
    },
    "filters": {
      "all": "すべて",
      "active": "アクティブ",
      "inactive": "非アクティブ",
      "blocked": "ブロック済み"
    },
    "selected": "件選択中",
    "table": {
      "title": "回答者一覧",
      "description": "クイズを受講した全てのユーザー",
      "selectAll": "すべて選択",
      "quizzes": "受講数",
      "avgScore": "平均スコア",
      "points": "ポイント"
    },
    "details": {
      "title": "回答者詳細",
      "description": "詳細な成績と活動履歴",
      "tabs": {
        "overview": "概要",
        "quizzes": "受講履歴",
        "activity": "活動記録"
      },
      "info": {
        "basic": "基本情報",
        "email": "メールアドレス",
        "joined": "参加日",
        "status": "ステータス",
        "performance": "成績情報",
        "completed": "受講完了",
        "avgScore": "平均スコア",
        "totalPoints": "総獲得ポイント",
        "tags": "タグ"
      },
      "activityPlaceholder": "活動記録は今後のアップデートで実装予定です"
    },
    "empty": {
      "title": "回答者がいません",
      "description": "まだクイズを受講したユーザーがいません",
      "action": "ユーザーを招待"
    }
  },
  "media": {
    "title": "メディアライブラリ",
    "description": "アップロードしたすべてのメディアファイルを一元管理",
    "searchPlaceholder": "ファイルを検索...",
    "filters": {
      "all": "すべてのファイル",
      "images": "画像",
      "videos": "動画"
    },
    "actions": {
      "upload": "アップロード",
      "download": "ダウンロード",
      "delete": "削除",
      "edit": "編集",
      "select": "選択",
      "cancelSelect": "選択をキャンセル",
      "selectAll": "すべて選択"
    },
    "upload": {
      "title": "メディアをアップロード",
      "description": "メディアライブラリに画像や動画を追加"
    },
    "storage": {
      "title": "ストレージ使用状況",
      "usage": "{total}中{used}使用"
    },
    "empty": {
      "title": "メディアファイルがありません",
      "description": "最初のファイルをアップロードして始めましょう"
    },
    "errors": {
      "fetchFailed": "メディアファイルの読み込みに失敗しました",
      "deleteFailed": "ファイルの削除に失敗しました"
    },
    "messages": {
      "deleteSuccess": "{count}個のファイルを削除しました",
      "editSuccess": "画像を編集しました"
    },
    "editor": {
      "title": "画像を編集",
      "description": "画像の切り抜きと回転ができます",
      "rotateLeft": "左に回転",
      "rotateRight": "右に回転",
      "crop": "切り抜き",
      "cropActive": "切り抜き中",
      "applyCrop": "切り抜きを適用",
      "rotation": "回転",
      "download": "ダウンロード",
      "cancel": "キャンセル",
      "save": "保存",
      "saving": "保存中..."
    }
  },
  "team": {
    "title": "チーム管理",
    "description": "チームとメンバーを管理します",
    "selectTeam": "チームを選択",
    "noDescription": "説明がありません",
    "membersCount": "{count}人のメンバー",
    "quizzesCount": "{count}個のクイズ",
    "teamId": "チームID",
    "viewMembers": "メンバーを見る",
    "viewSettings": "設定を見る",
    "tabs": {
      "members": "メンバー",
      "settings": "設定",
      "permissions": "権限"
    },
    "permissions": {
      "description": "各役割の権限について",
      "owner": "オーナー",
      "ownerDescription": "すべての権限を持ちます",
      "admin": "管理者",
      "adminDescription": "メンバーの管理とクイズの編集ができます",
      "member": "メンバー",
      "memberDescription": "クイズの作成と編集ができます",
      "viewer": "閲覧者",
      "viewerDescription": "クイズの閲覧のみできます"
    },
    "noTeams": {
      "title": "チームがありません",
      "description": "チームを作成して始めましょう",
      "createTeam": "チームを作成"
    },
    "members": {
      "title": "チームメンバー",
      "description": "{teamName}のメンバーを管理",
      "inviteMember": "メンバーを招待",
      "inviteDialogTitle": "新しいメンバーを招待",
      "inviteDialogDescription": "メールアドレスと役割を入力して、チームに新しいメンバーを招待してください。",
      "emailLabel": "メールアドレス",
      "emailPlaceholder": "member@example.com",
      "roleLabel": "役割",
      "inviteButton": "招待を送信",
      "inviteSuccess": "招待を送信しました",
      "inviteError": "招待の送信に失敗しました",
      "removeConfirm": "このメンバーをチームから除名してもよろしいですか？",
      "removeSuccess": "メンバーを除名しました",
      "removeError": "メンバーの除名に失敗しました",
      "roleUpdateSuccess": "役割を更新しました",
      "roleUpdateError": "役割の更新に失敗しました",
      "limitReachedTitle": "メンバー数の上限に達しました",
      "limitReachedDescription": "現在のプランでは最大{max}人まで招待できます。",
      "membersList": "メンバー一覧",
      "membersCount": "{count} / {max}人のメンバー",
      "memberColumn": "メンバー",
      "roleColumn": "役割",
      "joinedColumn": "参加日",
      "you": "あなた",
      "actions": "アクション",
      "makeAdmin": "管理者にする",
      "makeMember": "メンバーにする",
      "makeViewer": "閲覧者にする",
      "remove": "除名",
      "roles": {
        "owner": "オーナー",
        "admin": "管理者",
        "member": "メンバー",
        "viewer": "閲覧者"
      }
    },
    "settings": {
      "title": "チーム設定",
      "description": "チームの基本情報と設定を管理します",
      "updateSuccess": "設定を更新しました",
      "updateError": "設定の更新に失敗しました",
      "tabs": {
        "general": "一般",
        "billing": "請求",
        "security": "セキュリティ"
      },
      "general": {
        "title": "基本情報",
        "description": "チームの基本情報を設定します",
        "teamName": "チーム名",
        "teamSlug": "チームID",
        "slugHelp": "URLで使用される一意の識別子",
        "teamDescription": "チームの説明",
        "descriptionPlaceholder": "チームの目的や活動内容を入力してください",
        "teamLogo": "チームロゴ",
        "logoHelp": "推奨サイズ: 200x200px",
        "saveChanges": "変更を保存"
      },
      "info": {
        "title": "チーム情報",
        "created": "作成日",
        "teamId": "チームID",
        "members": "メンバー",
        "quizzes": "クイズ"
      },
      "billing": {
        "title": "サブスクリプション",
        "description": "現在のプランと請求情報",
        "price": "{price} {currency} / {interval}",
        "interval": {
          "month": "月",
          "year": "年"
        },
        "status": {
          "active": "有効",
          "trialing": "試用中",
          "past_due": "支払い遅延",
          "canceled": "キャンセル済み"
        },
        "limits": "使用制限",
        "maxMembers": "最大メンバー数",
        "maxQuizzes": "最大クイズ数",
        "nextBilling": "次回請求日: {date}",
        "manageSubscription": "サブスクリプション管理",
        "noPlan": "有効なサブスクリプションがありません",
        "upgradePlan": "プランをアップグレード"
      },
      "security": {
        "title": "セキュリティ設定",
        "description": "チームのセキュリティとアクセス制御を管理します",
        "twoFactor": "二要素認証",
        "twoFactorDescription": "チームメンバーに二要素認証を必須にする",
        "apiKeys": "APIキー",
        "apiKeysDescription": "外部統合用のAPIキーを管理",
        "auditLogs": "監査ログ",
        "auditLogsDescription": "すべてのチーム活動を追跡",
        "comingSoon": "近日公開",
        "enterpriseOnly": "エンタープライズ限定"
      },
      "danger": {
        "title": "危険な操作",
        "description": "これらの操作は取り消せません",
        "deleteTeam": "チームを削除",
        "deleteWarning": "チームを削除すると、すべてのデータが完全に削除されます"
      }
    }
  },
  "notifications": {
    "title": "通知",
    "description": "あなたの通知を管理しましょう",
    "openNotifications": "通知を開く",
    "markAsRead": "既読にする",
    "markAllAsRead": "すべて既読にする",
    "delete": "削除",
    "viewAll": "すべて表示",
    "empty": "通知はありません",
    "types": {
      "quiz_completed": "クイズ完了",
      "quiz_shared": "クイズ共有",
      "team_invitation": "チーム招待",
      "team_member_joined": "メンバー参加",
      "subscription_updated": "サブスクリプション更新",
      "payment_failed": "支払い失敗",
      "system_update": "システム更新",
      "certificate_issued": "証明書発行",
      "quiz_published": "クイズ公開",
      "quiz_response_received": "回答受信",
      "storage_limit_warning": "容量警告",
      "plan_limit_warning": "プラン制限警告"
    },
    "preferences": {
      "title": "通知設定",
      "description": "通知の配信方法とカテゴリを設定します",
      "save": "保存",
      "saving": "保存中...",
      "saveSuccess": "通知設定を保存しました",
      "saveError": "設定の保存に失敗しました",
      "loadError": "設定の読み込みに失敗しました",
      "delivery": {
        "title": "配信方法",
        "email": "メール通知",
        "emailDescription": "重要な通知をメールで受信する",
        "inApp": "アプリ内通知",
        "inAppDescription": "アプリ内でリアルタイムに通知を受信する"
      },
      "categories": {
        "title": "通知カテゴリ",
        "quizCompletion": "クイズ完了通知",
        "quizCompletionDescription": "受験者がクイズを完了した際の通知",
        "teamInvitation": "チーム招待",
        "teamInvitationDescription": "チームに招待された際の通知",
        "quizShared": "クイズ共有",
        "quizSharedDescription": "クイズが共有された際の通知",
        "systemUpdates": "システム更新",
        "systemUpdatesDescription": "システムの更新やメンテナンス情報"
      },
      "marketing": {
        "title": "マーケティング",
        "emails": "マーケティングメール",
        "emailsDescription": "新機能や特別なオファーに関するメール",
        "weeklyDigest": "週次レポート",
        "weeklyDigestDescription": "週次の活動レポートをメールで受信"
      }
    }
  },
  "quiz": {
    "errors": {
      "networkOffline": "オフラインです",
      "networkOfflineDescription": "インターネット接続を確認してください",
      "retry": "再試行",
      "retrySuccess": "再試行が成功しました",
      "retryFailed": "再試行に失敗しました",
      "retryFailedDescription": "しばらくしてからもう一度お試しください",
      "retryingMessage": "再試行中...",
      "retrying": "再試行中",
      "retryAttempts": "再試行: {current}/{max}",
      "online": "オンライン",
      "offline": "オフライン",
      "hideDetails": "詳細を隠す",
      "showDetails": "詳細を表示",
      "dismiss": "閉じる",
      "errorType": "エラー種別",
      "errorCode": "エラーコード",
      "technicalDetails": "技術詳細",
      "timestamp": "発生時刻",
      "recommendedAction": "推奨アクション"
    }
  },
  "questionBank": {
    "title": "問題バンク",
    "description": "チーム内で共有する問題を管理します",
    "create": "問題を作成",
    "import": "問題をインポート",
    "export": "問題をエクスポート",
    "categories": "カテゴリ",
    "tags": "タグ",
    "difficulty": "難易度",
    "type": "問題タイプ",
    "search": "問題を検索",
    "filter": "フィルター",
    "sort": "並び替え",
    "actions": "操作",
    "edit": "編集",
    "delete": "削除",
    "preview": "プレビュー",
    "addToQuiz": "クイズに追加",
    "bulkActions": "一括操作",
    "selectAll": "すべて選択",
    "selectedCount": "{count}件選択中",
    "noQuestions": "問題が見つかりません",
<<<<<<< HEAD
    "createFirst": "最初の問題を作成しましょう"
  },
<<<<<<< HEAD
  "lms": {
    "title": "LMSサイト管理",
    "description": "学習管理システム（LMS）サイトを作成・管理できます。",
    "createSite": "新しいサイトを作成",
    "empty": {
      "title": "LMSサイトがありません",
      "description": "最初のLMSサイトを作成して、コースの配信を開始しましょう。",
      "action": "サイトを作成"
    },
    "site": {
      "status": {
        "published": "公開中",
        "draft": "下書き"
      },
      "customDomain": "独自ドメイン",
      "noDescription": "説明がありません",
      "stats": {
        "courses": "コース",
        "users": "ユーザー",
        "pages": "ページ"
      },
      "actions": {
        "menu": "サイトメニューを開く",
        "manage": "管理",
        "visit": "サイトを表示",
        "delete": "削除"
      },
      "delete": {
        "title": "サイトを削除",
        "description": "「{siteName}」を削除してもよろしいですか？この操作は取り消せません。",
        "cancel": "キャンセル",
        "confirm": "削除"
      }
    },
    "createSite": {
      "title": "新しいLMSサイトを作成",
      "description": "学習管理システム（LMS）サイトを作成して、コースの配信を開始しましょう。",
      "tabs": {
        "basic": "基本情報",
        "advanced": "詳細設定"
      },
      "fields": {
        "name": {
          "label": "サイト名",
          "placeholder": "例: 営業研修プラットフォーム"
        },
        "slug": {
          "label": "スラッグ",
          "placeholder": "例: sales-training"
        },
        "description": {
          "label": "説明",
          "placeholder": "サイトの概要を入力してください"
        },
        "subdomain": {
          "label": "サブドメイン",
          "description": "独自のサブドメインでサイトにアクセスできます",
          "placeholder": "例: sales-training"
        }
      },
      "premiumNotice": {
        "description": "プレミアムプランでは以下の機能が利用できます：",
        "features": {
          "customDomain": "独自ドメイン",
          "pageBuilder": "ページビルダー",
          "whiteLabel": "ホワイトラベル"
        }
      },
      "actions": {
        "cancel": "キャンセル",
        "create": "作成",
        "creating": "作成中..."
      },
      "success": "LMSサイトが作成されました",
      "error": "サイトの作成に失敗しました"
    },
    "course": {
      "title": "コース管理",
      "description": "学習コースを作成・管理できます。",
      "create": "新しいコースを作成",
      "empty": {
        "title": "コースがありません",
        "description": "最初のコースを作成して、学習コンテンツの配信を開始しましょう。",
        "action": "コースを作成"
      },
      "status": {
        "draft": "下書き",
        "published": "公開中",
        "archived": "アーカイブ"
      },
      "stats": {
        "lessons": "レッスン",
        "students": "受講者",
        "duration": "推定時間"
      }
    },
    "lesson": {
      "title": "レッスン管理",
      "description": "コースのレッスンを作成・編集できます。",
      "create": "新しいレッスンを作成",
      "empty": {
        "title": "レッスンがありません",
        "description": "最初のレッスンを作成して、学習コンテンツを追加しましょう。",
        "action": "レッスンを作成"
      },
      "status": {
        "draft": "下書き",
        "published": "公開中",
        "archived": "アーカイブ"
      },
      "content": {
        "video": "動画",
        "text": "テキスト",
        "quiz": "クイズ",
        "file": "ファイル"
      }
    },
    "enrollment": {
      "title": "受講者管理",
      "description": "コースの受講者を管理できます。",
      "enroll": "受講者を追加",
      "status": {
        "enrolled": "受講中",
        "inProgress": "学習中",
        "completed": "完了",
        "dropped": "中断"
      },
      "progress": {
        "notStarted": "未開始",
        "inProgress": "学習中",
        "completed": "完了"
      }
    },
    "analytics": {
      "title": "学習分析",
      "description": "受講者の学習状況と進捗を分析できます。",
      "metrics": {
        "totalStudents": "総受講者数",
        "activeStudents": "アクティブ受講者",
        "completionRate": "完了率",
        "avgProgress": "平均進捗率"
      }
    },
    "settings": {
      "title": "サイト設定",
      "description": "LMSサイトの設定を管理できます。",
      "general": {
        "title": "一般設定",
        "siteName": "サイト名",
        "siteDescription": "サイト説明",
        "logo": "ロゴ",
        "timezone": "タイムゾーン"
      },
      "domain": {
        "title": "ドメイン設定",
        "subdomain": "サブドメイン",
        "customDomain": "独自ドメイン",
        "sslCertificate": "SSL証明書"
      },
      "appearance": {
        "title": "外観設定",
        "theme": "テーマ",
        "primaryColor": "メインカラー",
        "secondaryColor": "サブカラー",
        "customCss": "カスタムCSS"
      },
      "access": {
        "title": "アクセス設定",
        "allowRegistration": "新規登録を許可",
        "requireApproval": "承認必須",
        "passwordProtection": "パスワード保護"
      }
    }
=======
  "accessibility": {
    "skipToMain": "メインコンテンツにスキップ",
    "skipToNavigation": "ナビゲーションにスキップ"
=======
    "createFirst": "最初の問題を作成しましょう",
    "filters": {
      "all": "すべてのカテゴリ"
    },
    "category": {
      "loadError": "カテゴリの読み込みに失敗しました",
      "createError": "カテゴリの作成に失敗しました",
      "createSuccess": "カテゴリを作成しました",
      "create": "カテゴリを作成",
      "createTitle": "新しいカテゴリを作成",
      "name": "カテゴリ名",
      "namePlaceholder": "カテゴリ名を入力",
      "description": "説明",
      "descriptionPlaceholder": "カテゴリの説明を入力",
      "parent": "親カテゴリ",
      "selectParent": "親カテゴリを選択",
      "noParent": "親なし（ルートカテゴリ）",
      "cancel": "キャンセル",
      "creating": "作成中...",
      "validation": {
        "nameRequired": "カテゴリ名は必須です"
      }
    }
>>>>>>> origin/main
>>>>>>> e67fea63
  }
}<|MERGE_RESOLUTION|>--- conflicted
+++ resolved
@@ -2431,10 +2431,23 @@
     "selectAll": "すべて選択",
     "selectedCount": "{count}件選択中",
     "noQuestions": "問題が見つかりません",
-<<<<<<< HEAD
     "createFirst": "最初の問題を作成しましょう"
   },
-<<<<<<< HEAD
+  "categories": {
+    "title": "カテゴリ管理",
+    "description": "問題のカテゴリを作成・管理できます。",
+    "createCategory": "新しいカテゴリを作成",
+    "name": "カテゴリ名",
+    "color": "カラー",
+    "actions": "操作",
+    "edit": "編集",
+    "delete": "削除",
+    "empty": {
+      "title": "カテゴリがありません",
+      "description": "最初のカテゴリを作成して、問題を整理しましょう。",
+      "action": "カテゴリを作成"
+    }
+  },
   "lms": {
     "title": "LMSサイト管理",
     "description": "学習管理システム（LMS）サイトを作成・管理できます。",
@@ -2608,11 +2621,12 @@
         "passwordProtection": "パスワード保護"
       }
     }
-=======
+  },
   "accessibility": {
     "skipToMain": "メインコンテンツにスキップ",
     "skipToNavigation": "ナビゲーションにスキップ"
-=======
+  },
+  "questionBank": {
     "createFirst": "最初の問題を作成しましょう",
     "filters": {
       "all": "すべてのカテゴリ"
@@ -2636,7 +2650,5 @@
         "nameRequired": "カテゴリ名は必須です"
       }
     }
->>>>>>> origin/main
->>>>>>> e67fea63
   }
 }