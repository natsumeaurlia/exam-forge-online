--- conflicted
+++ resolved
@@ -1621,7 +1621,6 @@
       "saving": "保存中..."
     }
   },
-<<<<<<< HEAD
   "team": {
     "title": "チーム管理",
     "description": "チームとメンバーを管理します",
@@ -1759,7 +1758,7 @@
         "deleteTeam": "チームを削除",
         "deleteWarning": "チームを削除すると、すべてのデータが永久に失われます"
       }
-=======
+  },
   "quiz": {
     "taking": {
       "questionProgress": "質問 {{current}} / {{total}}",
@@ -1811,7 +1810,6 @@
       "reviewAnswers": "回答を確認",
       "retakeQuiz": "再受験",
       "backToHome": "ホームに戻る"
->>>>>>> 40d52ff2
     }
   }
 }