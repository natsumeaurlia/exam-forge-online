{
  "common": {
    "login": "ログイン",
    "signup": "無料で始める",
    "demo": "デモを見る",
    "features": "機能",
    "pricing": "料金プラン",
    "plans": {
      "title": "プランと料金",
      "details": "プランの詳細",
      "free": "無料",
      "pro": "プロ",
      "premium": "プレミアム"
    },
    "faq": "よくある質問",
    "proLabel": "PRO",
    "premiumLabel": "PREMIUM",
    "upgradeToPro": "プロプランへアップグレード",
    "upgradeToPremium": "プレミアムプランへアップグレード",
    "featureLocked": "この機能はアップグレードが必要です",
    "viewPlans": "プランを見る",
    "languages": {
      "japanese": "日本語",
      "english": "English",
      "switchLanguage": "言語を切り替える"
    },
    "footer": {
      "description": "教育機関や企業向けのシンプルで使いやすいオンラインクイズ・試験作成プラットフォーム。",
      "products": "製品",
      "company": "会社情報",
      "resources": "リソース",
      "support": "サポート",
      "blog": "ブログ",
      "developers": "開発者向け",
      "about": "会社概要",
      "contact": "お問い合わせ",
      "careers": "採用情報",
      "termsOfService": "利用規約",
      "privacyPolicy": "プライバシーポリシー",
      "commercialTransactions": "特定商取引法に基づく表記",
      "copyright": "© 2025 ExamForge Inc. All rights reserved."
    }
  },
  "hero": {
    "tagline": "オンラインクイズ作成 & 資格試験",
    "title": "簡単操作でプロ品質のクイズを即座に作成",
    "description": "ExamForgeは、教育機関や企業の研修担当者が簡単に高品質なクイズや試験を作成・配布・管理できるオールインワンプラットフォームです。",
    "cta": {
      "start": "無料で始める",
      "demo": "デモを見る"
    },
    "benefits": {
      "noCard": "クレジットカード登録不要",
      "freeQuizzes": "5つのクイズまで無料で作成可能",
      "scoring": "手動・自動採点対応"
    },
    "quiz": {
      "title": "マーケティングの基礎",
      "question": "マーケティングミックスの4Pに含まれないものはどれ？",
      "options": {
        "0": "Product（製品）",
        "1": "Performance（業績）",
        "2": "Price（価格）",
        "3": "Promotion（プロモーション）"
      },
      "progress": "問題 2/10",
      "nextButton": "次へ"
    }
  },
  "quiz": {
    "selector": {
      "title": "クイズタイプを選択",
      "description": "作成したいクイズのタイプを選択してください。目的に最適な形式が選べます。",
      "selectButton": "このタイプを選択",
      "proOnlyButton": "プロプランで利用可能"
    },
    "types": {
      "simple-quiz": {
        "title": "シンプルクイズ",
        "description": "基本的なクイズ形式で、マルバツ問題や選択問題などを含みます。",
        "features": {
          "truefalse": "マルバツ問題",
          "single": "択一問題",
          "multiple": "複数選択問題",
          "freetext": "自由記述問題"
        },
        "featureInfo": {
          "truefalse": "正誤を問う基本的な問題形式です。",
          "single": "複数の選択肢から一つだけ選ぶ問題形式です。",
          "multiple": "複数の正解がある選択問題です。",
          "freetext": "自由に文章で回答する問題形式です。"
        }
      },
      "exam": {
        "title": "試験",
        "description": "合格点設定や時間制限のある本格的な試験モード。",
        "features": {
          "passingScore": "合格点設定",
          "analytics": "詳細な分析",
          "certificate": "証明書発行",
          "timeLimit": "時間制限"
        },
        "featureInfo": {
          "passingScore": "試験の合格基準点を設定できます。",
          "analytics": "受験者の成績を詳細に分析できます。",
          "certificate": "合格者には自動的に証明書を発行できます。",
          "timeLimit": "試験の制限時間を設定できます。"
        }
      },
      "survey": {
        "title": "アンケート",
        "description": "正誤のない、意見や情報収集のためのフォーム。",
        "features": {
          "freeAnswer": "自由回答形式",
          "choice": "選択形式",
          "matrix": "マトリックス質問",
          "analytics": "集計と分析"
        },
        "featureInfo": {
          "freeAnswer": "自由に回答を入力できる形式です。",
          "choice": "選択肢から回答を選ぶ形式です。",
          "matrix": "複数の質問に対して同じ選択肢で回答する形式です。",
          "analytics": "回答結果を集計・分析できます。"
        }
      },
      "assessment": {
        "title": "アセスメント",
        "description": "より高度な評価のための複合的な問題セット。",
        "features": {
          "sections": "セクション分け",
          "branching": "条件分岐",
          "scoring": "複合採点",
          "reports": "詳細レポート"
        },
        "featureInfo": {
          "sections": "問題をセクションごとに分類できます。",
          "branching": "回答によって次の問題が変わる条件分岐が設定できます。",
          "scoring": "複数の採点方法を組み合わせられます。",
          "reports": "詳細な評価レポートを作成できます。"
        }
      },
      "course": {
        "title": "コース",
        "description": "学習コンテンツとクイズを組み合わせた学習体験。",
        "features": {
          "lessons": "レッスン構造",
          "progress": "学習進捗管理",
          "quizzes": "確認クイズ",
          "certificates": "修了証発行"
        },
        "featureInfo": {
          "lessons": "段階的なレッスン構造で学習を進められます。",
          "progress": "学習者の進捗状況を管理できます。",
          "quizzes": "レッスン理解度を確認するクイズを設定できます。",
          "certificates": "コース修了者に証明書を発行できます。"
        }
      },
      "ai-quiz": {
        "title": "AI自動生成クイズ",
        "description": "AIがトピックに基づいてクイズを自動生成します。",
        "features": {
          "autoGenerate": "自動生成",
          "customPrompt": "カスタムプロンプト",
          "instant": "即時生成",
          "edit": "編集可能"
        },
        "featureInfo": {
          "autoGenerate": "トピックを入力するだけでAIが自動的に問題を作成します。",
          "customPrompt": "AIへの指示を詳細にカスタマイズできます。",
          "instant": "わずか数秒で完成したクイズが生成されます。",
          "edit": "生成された問題は自由に編集・調整できます。"
        }
      },
      "taking": {
        "questionProgress": "質問 {{current}} / {{total}}",
        "timeRemaining": "残り時間: {{minutes}}分",
        "previous": "前へ",
        "next": "次へ",
        "submit": "提出",
        "submitting": "提出中...",
        "participantInfoRequired": "参加者情報を入力してください",
        "submitError": "提出エラーが発生しました",
        "createdBy": "作成者: {{teamName}}",
        "questionCount": "{{count}}問",
        "timeLimit": "制限時間: {{minutes}}分",
        "passwordRequired": "パスワードが必要です",
        "enterPassword": "パスワードを入力",
        "incorrectPassword": "パスワードが正しくありません",
        "participantInfo": "参加者情報",
        "name": "名前",
        "enterName": "名前を入力",
        "email": "メールアドレス",
        "enterEmail": "メールアドレスを入力",
        "instructions": "受験上の注意",
        "startQuiz": "クイズを開始",
        "quizInfo": "提出後は回答を変更できません",
        "multipleAttemptsAllowed": "複数回の受験が可能です",
        "answersShownAfter": "提出後に正解が表示されます",
        "true": "正しい",
        "false": "誤り",
        "typeYourAnswer": "回答を入力してください",
        "enterNumber": "数値を入力",
        "blank": "空欄",
        "items": "項目",
        "matches": "対応",
        "selectMatch": "対応を選択",
        "unsupportedQuestionType": "サポートされていない質問タイプです"
      },
      "results": {
        "loadingResults": "結果を読み込んでいます...",
        "errorLoadingResults": "結果の読み込みに失敗しました",
        "quizCompleted": "クイズ完了！",
        "scoreText": "{{correct}} / {{total}} 問正解",
        "passed": "合格",
        "failed": "不合格",
        "passingScore": "合格点: {{score}}%",
        "timeSpent": "所要時間",
        "accuracy": "正答率",
        "certificateEarned": "合格証明書を獲得しました！",
        "downloadCertificate": "証明書をダウンロード",
        "reviewAnswers": "回答を確認",
        "retakeQuiz": "再受験",
        "backToHome": "ホームに戻る"
      }
    },
    "demo": {
      "try": "クイズ作成デモを試す",
      "backToHome": "ホームに戻る",
      "backToQuiz": "クイズタイプ選択に戻る"
    },
    "preview": {
      "title": "プレビュー",
      "previewMode": "プレビューモード",
      "backToEdit": "編集に戻る",
      "desktop": "デスクトップ",
      "mobile": "モバイル",
      "takeQuiz": "クイズを受ける",
      "detailedPreview": "詳細プレビュー",
      "questions": "問題数",
      "passingScore": "合格点",
      "timeLimit": "制限時間",
      "minutes": "分",
      "tags": "タグ",
      "startQuiz": "クイズを開始",
      "participantInfo": {
        "title": "受験者情報",
        "description": "以下の情報を入力してください",
        "name": "名前",
        "namePlaceholder": "山田太郎",
        "email": "メールアドレス",
        "emailPlaceholder": "example@email.com"
      },
      "question": "問題",
      "timeRemaining": "残り時間",
      "true": "正しい",
      "false": "誤り",
      "typeYourAnswer": "回答を入力してください",
      "enterNumber": "数値を入力してください",
      "blank": "空欄",
      "selectMatch": "一致する項目を選択",
      "diagramInstructions": "図の各部分にラベルを付けてください",
      "label": "ラベル",
      "enterLabel": "ラベルを入力",
      "unsupportedQuestionType": "未対応の問題タイプです",
      "showHint": "ヒントを表示",
      "hint": "ヒント",
      "previous": "前へ",
      "next": "次へ",
      "submit": "提出",
      "required": "必須",
      "requiredQuestion": "この質問は回答必須です",
      "results": {
        "passed": "合格",
        "failed": "不合格",
        "previewNote": "これはプレビューモードです。実際の結果は記録されません。",
        "score": "スコア",
        "correctAnswers": "正解数",
        "passingScore": "合格ライン",
        "breakdown": "問題別結果",
        "tryAgain": "もう一度試す"
      },
      "correct": "正解",
      "incorrect": "不正解",
      "controls": {
        "title": "プレビュー設定",
        "description": "プレビューの表示や動作を調整できます",
        "actions": "アクション",
        "resetPreview": "プレビューをリセット",
        "jumpToQuestion": "最初の問題へジャンプ",
        "language": "言語",
        "note": "プレビューモードでは回答は保存されません"
      }
    }
  },
  "usecases": {
    "title": "様々なシーンで活用できるExamForge",
    "description": "教育機関から企業研修まで、幅広い用途に対応。あなたの目的に最適な活用方法を見つけてください。",
    "tabs": {
      "education": {
        "title": "教育機関向け",
        "description": "学校や大学での授業や試験に最適。学習効果を最大化する教育ツールとして活用できます。",
        "benefits": [
          "学習進捗の可視化で生徒のモチベーション向上",
          "豊富な問題タイプで多様な評価方法に対応",
          "自動採点で教員の業務負担を大幅削減",
          "詳細な分析レポートで個別指導をサポート"
        ]
      },
      "corporate": {
        "title": "企業研修向け",
        "description": "従業員のスキルアップや資格取得支援に。効果的な人材育成プログラムを構築できます。",
        "benefits": [
          "研修効果の定量的な測定と改善サイクル確立",
          "部署別・職種別のカスタマイズ研修コンテンツ",
          "受講状況の一元管理で効率的な人事運営",
          "合格証明書発行で社内資格制度をサポート"
        ]
      },
      "certification": {
        "title": "資格試験向け",
        "description": "公的資格や業界認定試験の実施に。厳格なセキュリティと公正性を確保した試験環境を提供します。",
        "benefits": [
          "時間制限や合格点設定で本格的な試験運営",
          "不正防止機能で試験の公平性を確保",
          "受験者管理システムで大規模試験にも対応",
          "公式証明書の自動発行で認定プロセスを効率化"
        ]
      }
    },
    "cta": {
      "tryFree": "無料で試す",
      "watchDemo": "デモを見る"
    },
    "mockup": {
      "badge": "実施中",
      "previewDescription": "実際のクイズ画面を体験",
      "previewButton": "プレビューを表示",
      "education": {
        "title": "期末試験 - 数学II",
        "questionUnit": "問",
        "stats": {
          "students": "受験者",
          "avgTime": "平均時間",
          "avgScore": "平均点"
        },
        "content": {
          "title": "問題構成",
          "multipleChoice": "選択問題",
          "essay": "記述問題",
          "calculation": "計算問題"
        }
      },
      "corporate": {
        "title": "新入社員研修 - コンプライアンス",
        "stats": {
          "trainees": "受講者",
          "completion": "完了率",
          "passRate": "合格率"
        },
        "content": {
          "title": "研修モジュール",
          "ethics": "企業倫理",
          "security": "情報セキュリティ",
          "harassment": "ハラスメント防止"
        }
      },
      "certification": {
        "title": "IT資格試験 - 基本情報技術者",
        "stats": {
          "questions": "問題数",
          "timeLimit": "制限時間",
          "passScore": "合格ライン"
        },
        "content": {
          "title": "試験機能",
          "realExam": "本番同様の環境",
          "instantScoring": "即時採点・解説",
          "certificate": "証明書自動発行"
        }
      }
    }
  },
  "features": {
    "title": "簡単な操作でプロ品質の試験を作成",
    "description": "ExamForgeが提供する多彩な機能で、あらゆるタイプのクイズや試験を効率的に作成・管理・分析できます。",
    "list": {
      "builder": {
        "title": "直感的なクイズビルダー",
        "description": "ドラッグ＆ドロップで簡単に問題を作成・並び替え。プログラミング知識不要で誰でも使いこなせます。"
      },
      "questionTypes": {
        "title": "多彩な問題タイプ",
        "description": "マルバツ、択一、複数選択、自由記述など、様々な問題形式に対応。プロプランではさらに高度な問題タイプも利用可能。"
      },
      "analytics": {
        "title": "詳細な分析レポート",
        "description": "受験者の成績や問題ごとの正答率などを視覚的に確認。学習効果を最大化するためのインサイトを提供します。"
      },
      "scoring": {
        "title": "自動採点システム",
        "description": "選択問題や指定回答の自動採点で、結果をすぐに確認。手動採点モードでより柔軟な評価も可能です。"
      },
      "import": {
        "title": "Excel/CSV連携",
        "description": "既存の問題をExcelやCSVから一括インポート。大量の問題も効率的に登録できます。（プロプラン）"
      },
      "certificates": {
        "title": "合格証発行機能",
        "description": "カスタマイズ可能な合格証を自動生成し、PDFでダウンロードや受験者への自動送信が可能です。（プロプラン）"
      },
      "security": {
        "title": "セキュリティ対策",
        "description": "パスワード保護やアクセス制限機能で、大切な試験コンテンツを安全に管理できます。"
      },
      "feedback": {
        "title": "フィードバック機能",
        "description": "問題ごとの解説や採点時のコメント機能で、学習者の理解度向上をサポートします。"
      },
      "ai": {
        "title": "AI自動問題生成",
        "description": "トピックを指定するだけで、AIが自動的に高品質な問題を作成します。時間を節約しながら多様な問題を用意できます。（プロプラン）"
      }
    }
  },
  "cta": {
    "title": "プロフェッショナルなクイズを今すぐ作成",
    "description": "ExamForgeの使いやすいインターフェースで、数分でクイズや試験を作成して配布できます。無料プランでお試しいただけます。",
    "buttons": {
      "demo": "デモを見る",
      "signup": "無料でアカウント作成"
    }
  },
  "pricing": {
    "title": "シンプルな料金プラン",
    "description": "ニーズに合わせて選べる3つのプラン。成長に合わせてアップグレード可能です。",
    "toggle": {
      "monthly": "月額",
      "annually": "年額",
      "discount": "17%お得"
    },
    "plans": {
      "features": {
        "included": "含まれる機能",
        "quizzes": {
          "label": "クイズ作成数",
          "free": "クイズ作成数: 5件まで",
          "pro": "クイズ作成数: 無制限",
          "premium": "クイズ作成数: 無制限"
        },
        "members": {
          "label": "メンバー数",
          "free": "メンバー数: 最大3人",
          "pro": "メンバー数: 最大20人",
          "premium": "メンバー数: 無制限"
        },
        "questions": {
          "label": "問題数/クイズ",
          "free": "問題数: クイズあたり20問まで",
          "pro": "問題数: クイズあたり200問まで",
          "premium": "問題数: 無制限"
        },
        "responses": {
          "label": "回答上限/月",
          "free": "回答上限: クイズあたり月100回まで",
          "pro": "回答上限: クイズあたり月3,000回まで",
          "premium": "回答上限: 無制限"
        },
        "storage": {
          "label": "ストレージ容量",
          "free": "ストレージ: 100MB",
          "pro": "ストレージ: 10GB",
          "premium": "ストレージ: 無制限"
        },
        "truefalse": "マルバツ問題",
        "singlechoice": "指定択一問題",
        "multiplechoice": "複数選択問題",
        "freetext": "自由記述問題",
        "autograding": "自動採点",
        "manualgrading": "手動採点",
        "password": "パスワード保護",
        "subdomain": "カスタムサブドメイン",
        "media": "メディア埋め込み",
        "questionbank": "問題バンク",
        "advancedtypes": "高度な問題タイプ",
        "analytics": "詳細な分析",
        "sections": "セクション分け",
        "certificates": "合格証発行",
        "excel": "Excel/CSV連携",
        "teams": "チーム作成",
        "customdesign": "デザインカスタマイズ",
        "permissions": "高度な権限管理",
        "audit": "監査ログ",
        "sla": "SLA保証",
        "customdev": "カスタム開発",
        "onpremise": "オンプレミス対応",
        "support": "専任サポート担当者",
        "allpro": "プロプランのすべての機能",
        "aiquiz": "AI自動問題生成",
        "aiimprovement": "AI品質改善",
        "aigrading": "AI自動採点",
        "lmsmode": "LMSモード",
        "pagebuilder": "ページビルダー",
        "customdomain": "独自ドメイン",
        "userauth": "ユーザー認証",
        "billing": "課金機能",
        "coursemanagement": "コース管理",
        "whitelabel": "ホワイトラベル",
        "apiAccess": "API アクセス",
        "allbusiness": "ビジネスプランのすべての機能"
      },
      "free": {
        "name": "フリープラン",
        "price": "¥0",
        "period": "永久無料",
        "description": "個人や小規模チームに最適",
        "cta": "無料で始める"
      },
      "pro": {
        "name": "プロプラン",
        "price": "¥2,980",
        "period": "月額/ライセンス",
        "description": "教育機関や企業に最適",
        "cta": "今すぐ申し込む",
        "popular": "人気"
      },
      "premium": {
        "name": "プレミアムプラン",
        "price": "¥4,980",
        "period": "月額/ライセンス",
        "description": "AI機能とLMSを活用したい企業向け",
        "cta": "今すぐ申し込む",
        "badge": "AI + LMS"
      }
    },
    "guarantee": "プロプランとプレミアムプランには14日間の無料トライアル付き。不明点はお問い合わせください。",
    "viewDetails": "プランを詳しく見る",
    "cta": "今すぐ無料で使ってみる"
  },
  "pages": {
    "contact": {
      "title": "お問い合わせ",
      "description": "質問やご不明点がございましたら、お気軽にご連絡ください。",
      "form": {
        "name": "お名前",
        "email": "メールアドレス",
        "company": "会社名・組織名",
        "subject": "件名",
        "message": "メッセージ",
        "submit": "送信する",
        "success": "お問い合わせを受け付けました。担当者が確認次第、ご連絡いたします。",
        "error": "エラーが発生しました。再度お試しいただくか、直接メールでお問い合わせください。"
      },
      "contact": {
        "title": "その他のお問い合わせ方法",
        "email": "Eメール: info@examforge.jp",
        "phone": "電話: 03-XXXX-XXXX",
        "address": "住所: 〒106-0032 東京都港区六本木X-X-X"
      },
      "faq": {
        "title": "よくあるご質問",
        "questions": [
          {
            "question": "無料プランでできることは何ですか？",
            "answer": "無料プランでは、最大5つのクイズ、クイズあたり20問まで作成でき、月間100回までの回答を受け付けることができます。基本的な問題タイプや自動採点などの機能も利用可能です。"
          },
          {
            "question": "プロプランへのアップグレード方法は？",
            "answer": "アカウント設定のビリング情報から、プロプランへのアップグレードが可能です。クレジットカード情報を入力することで、すぐに利用を開始できます。"
          },
          {
            "question": "解約はいつでもできますか？",
            "answer": "はい、いつでも解約可能です。解約しても、契約期間終了までは引き続きサービスをご利用いただけます。また、30日間の返金保証も提供しています。"
          }
        ]
      }
    },
    "terms": {
      "title": "利用規約",
      "updated": "最終更新日: 2025年4月1日",
      "sections": [
        {
          "title": "1. 利用規約の適用",
          "content": "本利用規約は、ExamForge株式会社（以下「当社」）が提供するExamForgeサービス（以下「本サービス」）の利用に関する条件を定めるものです。利用者は本サービスを利用することにより、この利用規約に同意したものとみなされます。"
        },
        {
          "title": "2. サービス内容",
          "content": "本サービスは、オンラインクイズ・試験作成プラットフォームを提供します。利用者は、クイズや試験を作成し、配布、管理することができます。サービス内容は予告なく変更される場合があります。"
        },
        {
          "title": "3. アカウント",
          "content": "利用者は正確かつ最新の情報でアカウントを作成・維持する責任があります。アカウント情報の漏洩や不正使用があった場合、直ちに当社に通知する義務があります。"
        },
        {
          "title": "4. 利用料金",
          "content": "本サービスには無料プランと有料プランがあります。有料プランの料金は当社ウェブサイトに掲載されている金額とします。料金は予告なく変更される場合があります。"
        },
        {
          "title": "5. 禁止事項",
          "content": "利用者は、本サービスを利用して違法な活動を行ったり、第三者の権利を侵害したりしてはなりません。また、本サービスの正常な運営を妨げる行為も禁止されています。"
        }
      ]
    },
    "privacy": {
      "title": "プライバシーポリシー",
      "updated": "最終更新日: 2025年4月1日",
      "sections": [
        {
          "title": "1. 個人情報の収集",
          "content": "当社は、サービス提供のために必要な範囲で、利用者の個人情報を収集します。収集する情報には、氏名、メールアドレス、支払情報などが含まれます。"
        },
        {
          "title": "2. 個人情報の利用目的",
          "content": "収集した個人情報は、サービス提供、カスタマーサポート、サービス改善、マーケティング活動などに利用されます。法令で定められた場合を除き、目的外の利用は行いません。"
        },
        {
          "title": "3. 個人情報の共有",
          "content": "当社は、法令に基づく場合や、業務委託先との契約に基づく場合を除き、個人情報を第三者に提供しません。業務委託先には適切な管理を義務付けています。"
        },
        {
          "title": "4. セキュリティ",
          "content": "当社は、個人情報の漏洩、滅失、毀損を防止するために、適切なセキュリティ対策を講じています。"
        },
        {
          "title": "5. Cookie等の使用",
          "content": "当社サービスでは、Cookieや類似技術を使用してユーザー体験の向上やサービス改善を行っています。ブラウザの設定でこれらの使用を制限することも可能です。"
        }
      ]
    },
    "legal": {
      "title": "特定商取引法に基づく表記",
      "sections": [
        {
          "title": "事業者名",
          "content": "ExamForge株式会社"
        },
        {
          "title": "代表者名",
          "content": "山田 太郎"
        },
        {
          "title": "所在地",
          "content": "〒106-0032 東京都港区六本木X-X-X"
        },
        {
          "title": "連絡先",
          "content": "電話番号: 03-XXXX-XXXX（受付時間: 平日10:00〜18:00）\nメールアドレス: info@examforge.jp"
        },
        {
          "title": "販売価格",
          "content": "各料金プランは、サービスサイト内の料金表示に基づきます。表示価格は全て税込です。"
        },
        {
          "title": "支払方法",
          "content": "クレジットカード決済（VISA、Mastercard、American Express、JCB）\n銀行振込（プレミアムプランのみ）"
        },
        {
          "title": "支払時期",
          "content": "クレジットカード決済: 各月の契約更新日に自動決済\n銀行振込: 請求書発行後14日以内にお支払い"
        },
        {
          "title": "契約期間・更新",
          "content": "契約期間は、月額プランは1ヶ月、年額プランは12ヶ月です。期間満了の7日前までに解約手続きがない場合、同一条件で自動更新されます。"
        },
        {
          "title": "キャンセル・返品",
          "content": "デジタルサービスの性質上、返品はお受けできません。ただし、有料プランには14日間の無料トライアル期間を設けています。"
        }
      ]
    }
  },
  "terms": {
    "title": "利用規約",
    "lastUpdated": "最終更新日: 2025年4月12日",
    "sections": {
      "acceptance": {
        "title": "1. 利用規約の同意",
        "content": "ExamForgeのサービスにアクセスまたは利用することにより、お客様はこれらの利用規約およびすべての適用法令に拘束されることに同意するものとします。"
      },
      "use": {
        "title": "2. サービスの利用",
        "content": "お客様は、法律で許可され、本規約に従った方法でのみ当社のサービスを利用することができます。お客様は当社のサービスを悪用したり、他者による悪用を支援したりしないことに同意するものとします。"
      },
      "accounts": {
        "title": "3. ユーザーアカウント",
        "content": "お客様は、当社のサービスにアクセスするために使用するパスワードを保護する責任があり、そのパスワードの下で行われるすべての活動または行為について責任を負うものとします。"
      },
      "ip": {
        "title": "4. 知的財産権",
        "content": "当社のサービスおよびそれらに含まれるすべてのコンテンツ（テキスト、グラフィック、ロゴ、ソフトウェアなど）は、ExamForgeまたはそのライセンサーの財産であり、著作権およびその他の知的財産法によって保護されています。"
      },
      "termination": {
        "title": "5. 利用停止",
        "content": "当社は、事前の通知や責任を負うことなく、いかなる理由においても、特に本規約に違反した場合には、お客様の当社サービスへのアクセスを直ちに終了または停止することがあります。"
      },
      "changes": {
        "title": "6. 規約の変更",
        "content": "当社は、独自の裁量により、いつでも本規約を変更または置き換える権利を留保します。変更があった場合は、このページに新しい規約を掲載することでお知らせします。"
      }
    }
  },
  "privacy": {
    "title": "プライバシーポリシー",
    "lastUpdated": "最終更新日: 2025年4月12日",
    "sections": {
      "introduction": {
        "title": "1. はじめに",
        "content": "このプライバシーポリシーは、ExamForge（以下「当社」、「私たち」または「弊社」）が、お客様が当社のウェブサイトおよびサービスを利用する際に、個人情報をどのように収集、使用、共有するかについて説明しています。"
      },
      "collection": {
        "title": "2. 収集する情報",
        "content": "当社は、お客様が当社のサービスを利用する際に直接提供される個人情報（氏名、メールアドレス、およびその他お客様が提供することを選択した情報など）を収集する場合があります。"
      },
      "usage": {
        "title": "3. 情報の利用方法",
        "content": "当社は、収集した情報を、サービスの提供と改善、お客様とのコミュニケーション、法的義務の遵守など、さまざまな目的で使用します。"
      },
      "security": {
        "title": "4. データセキュリティ",
        "content": "当社は、お客様の個人情報を不正なアクセス、開示、改ざん、または破壊から保護するために、適切な技術的および組織的対策を実施しています。"
      },
      "rights": {
        "title": "5. お客様の権利",
        "content": "お客様の所在地によっては、データへのアクセス、修正、削除などの権利を含む、お客様の個人情報に関する特定の権利を有する場合があります。"
      },
      "changes": {
        "title": "6. プライバシーポリシーの変更",
        "content": "当社は、このプライバシーポリシーを随時更新する場合があります。変更があった場合は、このページに新しいプライバシーポリシーを掲載することでお知らせします。"
      }
    }
  },
  "auth": {
    "signin": {
      "title": "アカウントにサインイン",
      "subtitle": "または",
      "homeLink": "ホームに戻る",
      "email": "メールアドレス",
      "password": "パスワード",
      "signinButton": "サインイン",
      "signingIn": "サインイン中...",
      "withProvider": "%sでサインイン",
      "dividerText": "または",
      "testCredentialsTitle": "テスト用アカウント:",
      "testCredentialsInfo": "メール: test@example.com\nパスワード: password123",
      "signupLink": "アカウントを作成",
      "rememberMe": "ログイン状態を保持",
      "forgotPassword": "パスワードをお忘れですか？",
      "sessionExpired": "セッションの有効期限が切れました。再度ログインしてください。",
      "errorGeneric": "認証エラーが発生しました。再度お試しください。",
      "welcome": {
        "title": "おかえりなさい！",
        "subtitle": "ExamForgeで効率的なクイズ・試験管理を再開しましょう。",
        "benefit1": {
          "title": "すべてのクイズを一元管理",
          "description": "作成したクイズの管理、分析、改善がワンストップで行えます"
        },
        "benefit2": {
          "title": "リアルタイム分析",
          "description": "受験者の成績や回答傾向を即座に把握できます"
        },
        "benefit3": {
          "title": "セキュアな環境",
          "description": "データは安全に保護され、いつでもアクセス可能です"
        }
      }
    },
    "signout": {
      "title": "サインアウト中...",
      "message": "お疲れ様でした",
      "homeLink": "ホームに戻る"
    },
    "signup": {
      "title": "アカウントを作成",
      "subtitle": "すでにアカウントをお持ちですか？",
      "signinLink": "サインイン",
      "name": "お名前",
      "email": "メールアドレス",
      "password": "パスワード",
      "confirmPassword": "パスワード（確認）",
      "continueWithGoogle": "Googleで続ける",
      "continueWithGitHub": "GitHubで続ける",
      "orContinueWith": "またはメールアドレスで登録",
      "termsOfService": "利用規約",
      "privacyPolicy": "プライバシーポリシー",
      "and": "と",
      "agreeToTerms": "に同意します",
      "createAccount": "アカウントを作成",
      "creatingAccount": "作成中...",
      "benefits": {
        "title": "ExamForgeで始めよう",
        "item1": {
          "title": "簡単にクイズ作成",
          "description": "直感的なエディタで、プロフェッショナルなクイズを数分で作成できます"
        },
        "item2": {
          "title": "豊富な問題タイプ",
          "description": "選択式から記述式まで、様々な問題形式に対応しています"
        },
        "item3": {
          "title": "詳細な分析機能",
          "description": "受験者の成績や回答傾向を詳しく分析できます"
        }
      }
    },
    "forgotPassword": {
      "title": "パスワードをお忘れですか？",
      "subtitle": "ご登録のメールアドレスにパスワードリセット用のリンクをお送りします。",
      "description": "パスワードリセット"
    },
    "resetPassword": {
      "title": "パスワードリセット",
      "subtitle": "新しいパスワードを設定してください。",
      "description": "新しいパスワードの設定",
      "invalidToken": "無効なトークン",
      "tokenMissing": "パスワードリセット用のトークンが見つかりません。"
    },
    "error": {
      "title": "認証エラー",
      "configuration": "認証設定に問題があります。管理者にお問い合わせください。",
      "accessDenied": "アクセスが拒否されました。",
      "verification": "認証情報の検証に失敗しました。",
      "sessionExpired": "セッションの有効期限が切れました。再度サインインしてください。",
      "oauthSignin": "外部サービスでのサインインに失敗しました。",
      "oauthCallback": "外部サービスからの応答処理に失敗しました。",
      "oauthCreateAccount": "外部サービスのアカウント作成に失敗しました。",
      "emailCreateAccount": "メールアカウントの作成に失敗しました。",
      "callback": "認証処理に失敗しました。",
      "oauthAccountNotLinked": "このアカウントは別の認証方法で登録されています。",
      "emailSignin": "メールサインインに失敗しました。",
      "credentialsSignin": "メールアドレスまたはパスワードが正しくありません。",
      "default": "認証中にエラーが発生しました。",
      "tryAgain": "もう一度サインイン",
      "backToHome": "ホームに戻る"
    }
  },
  "help": {
    "title": "ヘルプセンター",
    "description": "ExamForgeの使い方について、よくある質問と詳しいガイドをご確認いただけます。",
    "search": {
      "placeholder": "検索したいキーワードを入力..."
    },
    "noResults": "該当する結果が見つかりませんでした。",
    "categories": {
      "all": "すべて",
      "gettingStarted": "はじめに",
      "quizCreation": "クイズ作成",
      "teamManagement": "チーム管理",
      "billing": "料金・支払い",
      "analytics": "分析",
      "security": "セキュリティ",
      "troubleshooting": "トラブルシューティング"
    },
    "tabs": {
      "faq": "よくある質問",
      "guides": "ガイド",
      "tutorials": "チュートリアル",
      "contact": "お問い合わせ"
    },
    "faq": {
      "title": "よくある質問",
      "description": "ExamForgeについてよく寄せられる質問とその回答をまとめました。"
    },
    "guides": {
      "readMore": "詳しく見る",
      "gettingStarted": {
        "title": "ExamForgeを始める",
        "description": "アカウント作成から最初のクイズ作成まで、基本的な使い方を説明します。"
      },
      "quizCreation": {
        "title": "クイズ作成ガイド",
        "description": "効果的なクイズを作成するためのベストプラクティスとコツを学びます。"
      },
      "teamSetup": {
        "title": "チーム設定ガイド",
        "description": "チームメンバーの招待と権限管理の方法について詳しく説明します。"
      },
      "analytics": {
        "title": "分析機能の活用",
        "description": "データを効果的に分析し、学習効果を最大化する方法を学びます。"
      },
      "billing": {
        "title": "プランと支払い管理",
        "description": "料金プランの変更や支払い方法の設定について説明します。"
      },
      "security": {
        "title": "セキュリティ設定",
        "description": "アカウントとデータを安全に保つためのセキュリティ機能について説明します。"
      }
    },
    "tutorials": {
      "watch": "動画を見る",
      "createFirstQuiz": {
        "title": "初めてのクイズ作成",
        "description": "ExamForgeで最初のクイズを作成する手順を動画で解説します。"
      },
      "advancedFeatures": {
        "title": "高度な機能の活用",
        "description": "時間制限、合格点設定、証明書発行などの高度な機能を学びます。"
      },
      "teamCollaboration": {
        "title": "チームでの協力",
        "description": "複数人でクイズを作成・管理する効果的な方法を紹介します。"
      },
      "analyticsOverview": {
        "title": "分析機能の概要",
        "description": "受験結果の分析機能を使って学習効果を向上させる方法を学びます。"
      }
    },
    "contact": {
      "title": "お問い合わせ",
      "description": "困った時はお気軽にご連絡ください。専門スタッフがサポートいたします。",
      "email": {
        "title": "メールサポート",
        "description": "一般的なお問い合わせは、メールでお気軽にご連絡ください。",
        "button": "メールを送る"
      },
      "documentation": {
        "title": "詳細ドキュメント",
        "description": "技術的な仕様や詳細な機能説明をご確認いただけます。",
        "button": "ドキュメントを見る"
      },
      "hours": {
        "title": "サポート時間",
        "weekdays": "平日: 10:00 - 18:00",
        "timezone": "日本標準時 (JST)",
        "note": "プロ・プレミアムプランユーザーには優先サポートを提供しています。"
      }
    },
    "faq": {
      "accountCreation": {
        "question": "アカウントはどのように作成しますか？",
        "answer": "ホームページの「無料で始める」ボタンをクリックし、メールアドレスとパスワードを入力するか、GoogleまたはGitHubアカウントでサインアップできます。登録は無料で、クレジットカード情報の入力は不要です。"
      },
      "firstQuiz": {
        "question": "初めてのクイズはどうやって作成しますか？",
        "answer": "ダッシュボードで「新しいクイズを作成」をクリックし、クイズタイプ（シンプルクイズ、試験、アンケートなど）を選択します。タイトルと説明を入力し、質問を追加していくだけで簡単に作成できます。"
      },
      "freePlanLimits": {
        "question": "無料プランの制限は何ですか？",
        "answer": "無料プランでは、最大5つのクイズ、各クイズ20問まで、月間100回までの回答を受け付けます。基本的な問題タイプ（マルバツ、選択、記述）と自動採点機能が利用できます。"
      },
      "questionTypes": {
        "question": "どのような問題タイプが使えますか？",
        "answer": "マルバツ問題、単一選択、複数選択、自由記述問題が基本です。プロプランでは数値入力、穴埋め、マッチング、並び替え、図解問題なども利用できます。"
      },
      "quizSettings": {
        "question": "クイズの設定はどこで変更できますか？",
        "answer": "クイズ編集画面の「設定」タブで、制限時間、合格点、パスワード保護、受験者情報の収集設定などを変更できます。公開設定もここで調整可能です。"
      },
      "mediaUpload": {
        "question": "画像や動画をアップロードできますか？",
        "answer": "はい。問題文や選択肢に画像を追加できます。プロプランでは動画の埋め込みも可能で、より豊かなコンテンツを作成できます。"
      },
      "inviteMembers": {
        "question": "チームメンバーはどうやって招待しますか？",
        "answer": "ダッシュボードの「メンバー管理」から、メールアドレスで招待できます。招待されたメンバーには権限（編集者、閲覧者、管理者）を設定できます。"
      },
      "userRoles": {
        "question": "ユーザー権限の違いは何ですか？",
        "answer": "管理者は全機能にアクセス可能、編集者はクイズの作成・編集が可能、閲覧者は結果の確認のみ可能です。チーム所有者は請求設定なども管理できます。"
      },
      "upgradePlan": {
        "question": "プランのアップグレード方法は？",
        "answer": "ダッシュボードの「設定」→「プラン管理」から、希望するプランを選択してクレジットカード情報を入力するだけです。14日間の無料トライアル付きです。"
      },
      "cancelSubscription": {
        "question": "サブスクリプションの解約方法は？",
        "answer": "プラン管理画面から「プランをキャンセル」をクリックするだけです。解約後も契約期間終了まで全機能をご利用いただけます。"
      },
      "paymentMethods": {
        "question": "どのような支払い方法に対応していますか？",
        "answer": "主要クレジットカード（VISA、Mastercard、JCB、American Express）に対応しています。プレミアムプランでは銀行振込も選択可能です。"
      },
      "viewResults": {
        "question": "クイズの結果はどこで確認できますか？",
        "answer": "クイズ一覧から対象のクイズを選択し、「分析」タブで詳細な結果を確認できます。個別の回答内容や統計情報も表示されます。"
      },
      "exportData": {
        "question": "データのエクスポートは可能ですか？",
        "answer": "CSV・Excel形式でクイズデータと受験結果をエクスポートできます。プロプランでは詳細な分析レポートのPDF出力も利用可能です。"
      },
      "dataSecurity": {
        "question": "データのセキュリティはどうなっていますか？",
        "answer": "SSL暗号化通信、定期的なバックアップ、厳格なアクセス制御を実施しています。データは認証を受けたデータセンターで管理され、GDPR等の規制に準拠しています。"
      },
      "passwordReset": {
        "question": "パスワードを忘れた場合はどうすればいいですか？",
        "answer": "ログイン画面の「パスワードをお忘れですか？」をクリックし、登録メールアドレスを入力してください。パスワードリセット用のリンクを送信いたします。"
      },
      "browserSupport": {
        "question": "対応ブラウザを教えてください",
        "answer": "Chrome、Firefox、Safari、Microsoft Edgeの最新版に対応しています。モバイルデバイス（iOS Safari、Android Chrome）でも利用可能です。IE11以前は非対応です。"
      },
      "loadingIssues": {
        "question": "ページの読み込みが遅い場合は？",
        "answer": "ブラウザのキャッシュをクリアしたり、別のブラウザで試してください。問題が続く場合は、ネットワーク環境を確認するか、サポートまでお問い合わせください。"
      }
    }
  },
  "faq": {
    "title": "よくある質問",
    "description": "ExamForgeについてよく寄せられる質問とその回答をまとめました。",
    "questions": {
      "freePlanLimits": {
        "question": "無料プランでできることは何ですか？",
        "answer": "無料プランでは、最大5つのクイズを作成でき、各クイズは20問まで、月間100回までの回答を受け付けることができます。マルバツ問題、択一問題、複数選択問題、自由記述問題などの基本的な問題タイプと自動採点機能も利用可能です。"
      },
      "proUpgrade": {
        "question": "プロプランへのアップグレード方法は？",
        "answer": "ダッシュボードの「設定」→「プラン管理」からアップグレードできます。クレジットカード情報を入力することで、すぐにプロプランの機能をご利用いただけます。14日間の無料トライアルもついています。"
      },
      "dataSecurity": {
        "question": "データのセキュリティについて教えてください",
        "answer": "ExamForgeでは、SSL暗号化通信、定期的なバックアップ、厳格なアクセス制御を実施しています。データは日本国内のセキュリティ認証を受けたデータセンターで管理され、GDPRおよび個人情報保護法に準拠しています。"
      },
      "browserSupport": {
        "question": "対応ブラウザについて",
        "answer": "Chrome、Firefox、Safari、Microsoft Edgeの最新版に対応しています。モバイルデバイス（iOS Safari、Android Chrome）でも快適にご利用いただけます。Internet Explorer 11以前のブラウザはサポート対象外です。"
      },
      "customerSupport": {
        "question": "カスタマーサポートについて",
        "answer": "メールサポート（平日10:00-18:00）を提供しています。プロプランユーザーには優先サポートを、プレミアムプランには専任サポート担当者を配置しています。よくある質問やヘルプドキュメントも充実しています。"
      },
      "dataExport": {
        "question": "データのエクスポート機能について",
        "answer": "作成したクイズデータや受験結果は、CSV・Excel形式でエクスポート可能です。プロプランでは高度な分析レポートのPDF出力も利用できます。データの移行や他システムとの連携も簡単に行えます。"
      },
      "teamFeatures": {
        "question": "チーム機能の使い方について",
        "answer": "プロプランでは最大20人、プレミアムプランでは無制限のチームメンバーを招待できます。役割ベースの権限管理により、編集者・閲覧者・管理者などの権限を細かく設定できます。"
      }
    }
  },
  "dashboard": {
    "title": "ダッシュボード",
    "welcome": "おかえりなさい、{name}さん",
    "overview": "概要",
    "recentActivity": "最近のアクティビティ",
    "refresh": "更新",
    "quickActions": {
      "title": "クイックアクション",
      "createQuiz": {
        "label": "新規クイズ作成",
        "description": "新しいクイズを素早く作成"
      },
      "inviteUsers": {
        "label": "参加者を招待",
        "description": "チームメンバーを招待"
      },
      "viewReports": {
        "label": "レポートを表示",
        "description": "詳細な分析レポートを表示"
      },
      "manageSettings": {
        "label": "設定管理",
        "description": "アカウント設定を管理"
      },
      "questionBank": {
        "label": "問題バンク",
        "description": "問題バンクを管理"
      },
      "memberManagement": {
        "label": "メンバー管理",
        "description": "メンバーを管理"
      },
      "exportData": {
        "label": "エクスポート",
        "description": "データをエクスポート"
      },
      "customizeTheme": {
        "label": "テーマ",
        "description": "テーマをカスタマイズ"
      },
      "moreActions": "その他のアクション",
      "needHelp": "ヘルプが必要ですか？",
      "helpCenter": "ヘルプセンターにアクセス"
    },
    "todaysTasks": "今日のタスク",
    "today": "今日",
    "tasksRemaining": "残り",
    "tasksCompleted": "完了",
    "settings": "設定",
    "profile": "プロフィール",
    "logout": "ログアウト",
    "recentAchievements": "最近の実績",
    "weeklyCompletionRate": "週間完了率",
    "newParticipants": "新規参加者",
    "defaultUser": "ユーザー",
    "analytics": {
      "teamAnalytics": "チーム全体分析",
      "teamAnalyticsDescription": "チーム全体のクイズ統計と詳細分析",
      "errorTitle": "エラーが発生しました",
      "errorMessage": "分析データの取得に失敗しました",
      "trendsAndInsights": "トレンドと洞察",
      "quizRankings": "クイズランキング",
      "totalQuizzes": "総クイズ数",
      "totalParticipants": "総参加者数",
      "totalResponses": "総回答数",
      "averageScore": "平均スコア",
      "overallPassRate": "全体合格率",
      "totalQuestions": "総問題数",
      "noDataAvailable": "データがありません",
      "responseTrends": "回答トレンド",
      "intervalDaily": "日次",
      "intervalWeekly": "週次",
      "intervalMonthly": "月次",
      "responseCount": "回答数",
      "quizStatusDistribution": "クイズステータス分布",
      "monthlyResponseVolume": "月次回答数",
      "published": "公開済み",
      "draft": "下書き",
      "archived": "アーカイブ",
      "popularQuizzes": "人気クイズ",
      "highScoreQuizzes": "高得点クイズ",
      "challengingQuizzes": "難易度の高いクイズ",
      "responses": "回答",
      "avgScore": "平均スコア",
      "topPerformer": "トップパフォーマー",
      "noQuizzesAvailable": "利用可能なクイズがありません",
      "topPerformers": "トップパフォーマー",
      "noPerformersData": "パフォーマーデータがありません",
      "quizzesCompleted": "クイズ完了",
      "backToDashboard": "ダッシュボードに戻る",
      "filter7d": "過去7日",
      "filter30d": "過去30日",
      "filter90d": "過去90日",
      "filterAll": "全期間",
      "export": "エクスポート",
      "exporting": "エクスポート中...",
      "exportSuccess": "エクスポートが完了しました",
      "exportFailed": "エクスポートに失敗しました",
      "exportRequiresPro": "エクスポート機能にはプロプランが必要です"
    },
    "navigation": {
      "menu": "メニュー",
      "dashboard": "ダッシュボード",
      "quizzes": "クイズ管理",
      "createQuiz": "クイズ作成",
      "questionBank": "問題バンク",
      "templates": "テンプレート",
      "analytics": "レポート & 分析",
      "usage": "使用量監視",
      "members": "メンバー管理",
      "media": "メディアライブラリ",
      "settings": "設定",
      "teamSettings": "チーム設定",
      "help": "ヘルプ",
      "documentation": "ドキュメント",
      "expand": "サイドバーを展開",
      "collapse": "サイドバーを折りたたむ",
      "upgradePrompt": "より多くの機能にアクセス",
      "upgradeCta": "プランをアップグレード"
    },
    "tasks": {
      "marketingQuizReview": "マーケティング基礎クイズのレビュー",
      "newEmployeeTrainingReview": "新入社員研修結果のレビュー",
      "q2AssessmentPrep": "Q2評価テストの準備"
    },
    "stats": {
      "totalQuizzes": "総クイズ数",
      "monthlyParticipants": "月間参加者数",
      "averageScore": "平均スコア",
      "activeQuizzes": "アクティブなクイズ",
      "noData": "データがありません"
    },
    "recentQuizzes": {
      "title": "最近のクイズ",
      "created": "作成日",
      "edit": "編集",
      "preview": "プレビュー",
      "viewAll": "すべて表示",
      "questions": "問題",
      "questionsCount": "問題数: {count}",
      "participantsCount": "参加者数: {count}",
      "status": {
        "published": "公開中",
        "draft": "下書き",
        "archived": "アーカイブ"
      },
      "statusBadge": {
        "published": "公開中",
        "draft": "下書き",
        "archived": "アーカイブ"
      },
      "actions": {
        "duplicate": "複製",
        "share": "共有",
        "export": "エクスポート",
        "delete": "削除"
      },
      "noQuizzes": "クイズが見つかりません"
    },
    "activity": {
      "title": "アクティビティ",
      "quizCreated": "クイズが作成されました",
      "quizCompleted": "クイズが完了しました",
      "userJoined": "新しいユーザーが参加しました",
      "viewAll": "すべてのアクティビティを表示",
      "timeAgo": {
        "minutes": "{minutes}分前",
        "hours": "{hours}時間前"
      },
      "types": {
        "quizCompleted": {
          "title": "クイズ完了",
          "description": "{user}が{quiz}を完了しました"
        },
        "quizCreated": {
          "title": "クイズ作成",
          "description": "新しいクイズ{quiz}が作成されました"
        },
        "userJoined": {
          "title": "新しいユーザーが参加",
          "description": "{user}がチームに参加しました"
        },
        "quizEdited": {
          "title": "クイズ編集",
          "description": "{quiz}の問題が更新されました"
        },
        "quizShared": {
          "title": "クイズ共有",
          "description": "{quiz}が新しいメンバーと共有されました"
        }
      },
      "metadata": {
        "score": "スコア: {score}%",
        "participants": "参加者: {participants}"
      },
      "noActivity": "最近のアクティビティがありません"
    },
    "usage": {
      "title": "使用量",
      "noData": "使用量データがありません",
      "quizzes": "クイズ",
      "participants": "月間参加者",
      "storage": "ストレージ",
      "members": "メンバー",
      "currentPlan": "現在のプラン",
      "upgrade": "アップグレード",
      "unlimited": "無制限",
      "quizLimit": "クイズ上限",
      "participantLimit": "参加者上限",
      "units": {
        "items": "項目",
        "peoplePerMonth": "人/月",
        "people": "人",
        "mb": "MB"
      },
      "status": {
        "nearLimit": "上限間近",
        "warning": "警告",
        "normal": "正常"
      },
      "plans": {
        "free": "無料プラン",
        "pro": "プロプラン",
        "premium": "プレミアムプラン"
      },
      "metrics": {
        "quizzes": "クイズ",
        "participants": "月間参加者",
        "storage": "ストレージ",
        "members": "メンバー"
      },
      "percentUsed": "{percent}% 使用",
      "remaining": "残り: {amount} {unit}",
      "upgradePrompt": "より多くの機能を使いたいですか？",
      "upgradeDescription": "プロプランにアップグレードして、無制限のクイズ作成、高度な分析、AI自動生成などをご利用ください。",
      "priceFrom": "月額$29",
      "from": "から",
      "showDetails": "詳細な使用量を表示"
    },
    "actions": {
      "title": "クイックアクション",
      "createQuiz": "新規クイズ作成",
      "inviteUsers": "参加者を招待",
      "viewReports": "レポートを表示",
      "manageSettings": "設定管理"
    },
    "planStatus": {
      "title": "現在のプラン",
      "plans": {
        "free": "無料プラン",
        "pro": "プロプラン",
        "premium": "プレミアムプラン"
      },
      "usage": {
        "quizzes": "クイズ",
        "responses": "今月の回答数",
        "questionsPerQuiz": "クイズあたりの問題数",
        "upTo": "最大"
      },
      "features": {
        "title": "プラン機能",
        "aiGeneration": "AI問題生成",
        "advancedAnalytics": "高度な分析",
        "excelImport": "Excel一括インポート"
      },
      "upgradeButton": "プロにアップグレード",
      "subscription": {
        "nextBilling": "次回請求日"
      }
    },
    "quizzes": {
      "analytics": {
        "title": "クイズ分析",
        "totalResponses": "総回答数",
        "avgScore": "平均スコア",
        "completionRate": "完了率",
        "avgTime": "平均時間",
        "back": "クイズに戻る",
        "export": "エクスポート",
        "exporting": "エクスポート中...",
        "exportSuccess": "分析データのエクスポートが完了しました",
        "exportFailed": "分析データのエクスポートに失敗しました",
        "exportRequiresPro": "エクスポート機能にはプロプランが必要です",
        "filterAll": "全期間",
        "filter30d": "過去30日",
        "filter7d": "過去7日",
        "noDataAvailable": "選択した期間のデータがありません"
      }
    },
    "usage": {
      "title": "使用量監視",
      "description": "チームの使用量と制限を監視します",
      "metrics": {
        "quizzes": "クイズ",
        "responses": "回答数",
        "members": "メンバー",
        "storage": "ストレージ"
      },
      "of": "/",
      "maximum": "上限",
      "thisMonth": "今月",
      "unlimited": "無制限",
      "tabs": {
        "trends": "使用量トレンド",
        "detailed": "詳細メトリクス"
      },
      "charts": {
        "weeklyTrend": "週間使用量トレンド",
        "weeklyDescription": "過去7日間の使用量推移",
        "monthlyTrend": "月間使用量トレンド",
        "monthlyDescription": "過去30日間の使用量推移",
        "noData": "表示するデータがありません"
      },
      "resourceTypes": {
        "quiz": "クイズ",
        "response": "回答",
        "member": "メンバー",
        "storage": "ストレージ"
      },
      "units": {
        "items": "個",
        "monthly": "月次",
        "users": "ユーザー"
      },
      "status": {
        "unlimited": "無制限",
        "critical": "上限超過",
        "warning": "注意",
        "normal": "正常"
      },
      "teamPlan": {
        "currentPlan": "現在のプラン",
        "upgradePrompt": "より多くの機能をご利用ください",
        "upgrade": "プランをアップグレード"
      },
      "plans": {
        "free": "フリー"
      },
      "limits": {
        "quizzes": "クイズ数",
        "members": "メンバー数",
        "responses": "回答数",
        "storage": "ストレージ"
      },
      "detailedUsage": {
        "title": "詳細使用量",
        "description": "現在の使用量と制限の詳細表示"
      },
      "table": {
        "resource": "リソース",
        "current": "現在の使用量",
        "limit": "制限",
        "usage": "使用率",
        "status": "ステータス",
        "type": "タイプ",
        "count": "件数",
        "period": "期間",
        "timeAgo": "経過時間"
      },
      "recentActivity": {
        "title": "最近のアクティビティ",
        "description": "過去の使用量アクティビティ",
        "noData": "最近のアクティビティはありません"
      },
      "date": "日付"
    }
  },
  "plans": {
    "meta": {
      "title": "料金プラン比較 | ExamForge",
      "description": "ExamForgeの料金プランを詳しく比較。フリープラン、プロプラン、プレミアムプランの機能と価格をご確認いただけます。"
    },
    "title": "最適なプランを見つけましょう",
    "subtitle": "プロプランとプレミアムプランには14日間の無料トライアル付き。いつでもアップグレード・ダウングレード可能です。",
    "features": {
      "feature": "機能",
      "basic": "基本機能",
      "question_types": "問題タイプ",
      "advanced": "高度な機能",
      "premium_only": "プレミアム限定",
      "quizzes": {
        "label": "クイズ作成数"
      },
      "members": {
        "label": "メンバー数"
      },
      "questions": {
        "label": "問題数/クイズ"
      },
      "responses": {
        "label": "回答上限/月"
      },
      "storage": {
        "label": "ストレージ容量"
      }
    },
    "faq": {
      "title": "よくあるご質問",
      "billing": {
        "question": "年額プランと月額プランの違いは何ですか？",
        "answer": "年額プランは月額プランと比べて約17%お得にご利用いただけます。年額プランは年間一括払いとなり、月額プランは毎月自動更新されます。どちらのプランもいつでも変更可能です。"
      },
      "upgrade": {
        "question": "プランのアップグレード方法を教えてください",
        "answer": "ダッシュボードの設定画面から「プラン管理」を選択し、アップグレードしたいプランを選んでください。アップグレードは即座に反映され、料金は日割り計算されます。"
      },
      "downgrade": {
        "question": "プランのダウングレードは可能ですか？",
        "answer": "はい、可能です。ダウングレードは次回の更新日から適用されます。ダウングレード後もそれまでに作成したコンテンツは保持されますが、プラン制限を超える機能は利用できなくなります。"
      },
      "trial": {
        "question": "無料トライアルはありますか？",
        "answer": "フリープランで基本機能を無期限でお試しいただけます。また、有料プランには14日間の無料トライアルがついているため、安心してお試しいただけます。"
      },
      "payment": {
        "question": "支払い方法を教えてください",
        "answer": "クレジットカード（VISA、Mastercard、American Express、JCB）でのお支払いに対応しています。プレミアムプランでは銀行振込もご利用いただけます。"
      },
      "cancel": {
        "question": "解約方法を教えてください",
        "answer": "ダッシュボードの設定画面から「プラン管理」を選択し、「プランをキャンセル」をクリックしてください。解約後も契約期間終了までサービスをご利用いただけます。"
      },
      "premium": {
        "question": "プレミアムプランの詳細を知りたいです",
        "answer": "プレミアムプランはAI機能とLMSモードを含む最上位プランです。AI自動問題生成、品質改善提案、自動採点機能に加え、独自ドメインでのLMS構築、ページビルダー、課金機能統合など、包括的な学習管理機能を提供しています。"
      }
    },
    "cta": {
      "title": "準備はできましたか？",
      "subtitle": "今すぐ無料でExamForgeを始めて、プロフェッショナルなクイズや試験を作成しましょう。",
      "button": "無料で始める",
      "note": "クレジットカード登録不要・いつでもアップグレード可能"
    }
  },
  "templateManagement": {
    "page": {
      "title": "テンプレート管理",
      "subtitle": "クイズテンプレートの作成・管理・共有",
      "description": "クイズテンプレートを管理し、効率的にクイズを作成できます"
    },
    "header": {
      "createTemplate": "テンプレート作成"
    },
    "cardActions": {
      "openMenu": "メニューを開く",
      "preview": "プレビュー",
      "edit": "編集",
      "duplicate": "複製",
      "createQuiz": "クイズ作成",
      "delete": "削除"
    },
    "cardPresentation": {
      "public": "公開",
      "updated": "更新"
    },
    "cardStats": {
      "usageCount": "回使用",
      "createdBy": "作成者"
    },
    "deleteDialog": {
      "title": "テンプレートを削除",
      "description": "「{title}」を削除してもよろしいですか？この操作は元に戻せません。",
      "cancel": "キャンセル",
      "delete": "削除",
      "deleting": "削除中..."
    },
    "createModal": {
      "title": "新しいテンプレート",
      "description": "空のテンプレートを作成して、カスタマイズを開始します。",
      "titleLabel": "テンプレート名",
      "titlePlaceholder": "例：数学基礎テスト",
      "descriptionLabel": "説明",
      "descriptionPlaceholder": "このテンプレートの用途を説明してください",
      "categoryLabel": "カテゴリー",
      "categoryPlaceholder": "カテゴリーを選択",
      "cancel": "キャンセル",
      "create": "作成",
      "creating": "作成中...",
      "categories": {
        "education": "教育",
        "business": "ビジネス",
        "training": "研修",
        "assessment": "評価",
        "survey": "アンケート",
        "certification": "認定",
        "onboarding": "オンボーディング",
        "compliance": "コンプライアンス",
        "feedback": "フィードバック",
        "general": "一般"
      }
    }
  },
  "quizManagement": {
    "cardActions": {
      "openMenu": "メニューを開く",
      "preview": "プレビュー",
      "takeQuiz": "クイズを受ける",
      "edit": "編集",
      "share": "共有",
      "duplicate": "複製",
      "analytics": "分析",
      "delete": "削除"
    },
    "cardPresentation": {
      "updated": "更新"
    },
    "listContent": {
      "errorLoading": "クイズの取得に失敗しました",
      "noQuizzes": "クイズがありません",
      "noMatchingQuizzes": "検索条件に一致するクイズが見つかりませんでした。",
      "noQuizzesCreated": "まだクイズが作成されていません。最初のクイズを作成してみましょう。",
      "showingResults": "{total}件中 {start}-{end}件を表示",
      "errorProcessing": "パラメータの処理中にエラーが発生しました。ページを再読み込みしてください。"
    },
    "listHeader": {
      "title": "クイズ管理",
      "subtitle": "作成したクイズの管理と編集",
      "createNewQuiz": "新規クイズ作成",
      "view": "表示",
      "itemsPerPage": "表示件数"
    },
    "search": {
      "placeholder": "クイズを検索...",
      "label": "検索:"
    },
    "filters": {
      "status": {
        "placeholder": "ステータス",
        "all": "すべて",
        "draft": "下書き",
        "published": "公開済み",
        "archived": "アーカイブ"
      },
      "sort": {
        "placeholder": "並び替え",
        "createdDesc": "作成日（新しい順）",
        "createdAsc": "作成日（古い順）",
        "updatedDesc": "更新日（新しい順）",
        "updatedAsc": "更新日（古い順）",
        "titleAsc": "タイトル（昇順）",
        "titleDesc": "タイトル（降順）",
        "responsesDesc": "回答数（多い順）",
        "responsesAsc": "回答数（少ない順）"
      },
      "clear": "クリア",
      "tags": "タグ:"
    },
    "createQuiz": {
      "title": "タイトル *",
      "titlePlaceholder": "クイズのタイトルを入力",
      "description": "説明",
      "descriptionPlaceholder": "クイズの説明を入力（任意）",
      "descriptionHelp": "この説明は受験者に表示されます",
      "scoringMode": "採点方式",
      "scoringModePlaceholder": "採点方式を選択",
      "autoScoring": "自動採点",
      "manualScoring": "手動採点",
      "sharingMode": "共有設定",
      "sharingModePlaceholder": "共有方法を選択",
      "urlSharing": "URL共有",
      "passwordProtected": "パスワード保護",
      "password": "パスワード",
      "passwordPlaceholder": "アクセスパスワードを入力",
      "passwordHelp": "受験者はこのパスワードを使用してクイズにアクセスします"
    },
    "deleteDialog": {
      "title": "クイズを削除しますか？",
      "description": "を削除すると、関連するすべての質問と回答データも削除されます。この操作は取り消せません。",
      "cancel": "キャンセル",
      "deleteButton": "削除する",
      "deleting": "削除中..."
    },
    "createModal": {
      "title": "新しいクイズを作成",
      "create": "作成",
      "creating": "作成中...",
      "cancel": "キャンセル",
      "createSuccess": "クイズが作成されました",
      "createError": "クイズの作成に失敗しました"
    },
    "editor": {
      "basicInfo": "クイズ基本設定",
      "description": "説明",
      "descriptionPlaceholder": "クイズの説明を入力",
      "passingScore": "合格点（%）",
      "scoringMode": "採点方式",
      "autoScoring": "自動採点",
      "manualScoring": "手動採点",
      "passwordProtection": "パスワード保護",
      "enablePasswordProtection": "パスワード保護を有効にする",
      "passwordPlaceholder": "パスワードを入力",
      "tags": "タグ",
      "addTag": "タグを追加",
      "addTagButton": "追加",
      "coverImage": "カバー画像",
      "coverImageAlt": "カバー画像",
      "uploadCoverImage": "カバー画像をアップロード（Proプラン）",
      "timeLimit": "制限時間（分）",
      "timeLimitPlaceholder": "無制限",
      "shuffleQuestions": "問題をシャッフル",
      "shuffleOptions": "選択肢をシャッフル",
      "maxAttempts": "最大試行回数",
      "maxAttemptsPlaceholder": "無制限",
      "proPlanFeature": "Proプラン機能",
      "minutes": "分",
      "coverImageHelperText": "推奨サイズ: 1200x630px",
      "publish": {
        "title": "クイズを公開",
        "subdomain": "サブドメイン設定",
        "subdomainPlaceholder": "my-quiz",
        "domainSuffix": ".quizservice.com",
        "subdomainHelp": "3〜30文字、小文字、数字、ハイフンのみ使用可能",
        "checking": "確認中...",
        "available": "利用可能",
        "unavailable": "既に使用されています",
        "passwordProtectionInfo": "パスワード保護が有効です。アクセスパスワード:",
        "publicUrlInfo": "クイズは以下のURLで公開されます:",
        "cancel": "キャンセル",
        "publishButton": "公開",
        "publishSuccess": "クイズが公開されました",
        "publishError": "公開に失敗しました"
      },
      "header": {
        "saveSuccess": "保存しました",
        "saveError": "保存に失敗しました",
        "saving": "保存中...",
        "savedAt": "保存済み",
        "unsavedChanges": "未保存の変更",
        "preview": "プレビュー",
        "publishSettings": "公開設定",
        "save": "保存"
      },
      "imageUpload": {
        "title": "画像をアップロード",
        "dragDrop": "画像をドラッグ＆ドロップ、またはクリックして選択",
        "clickToUpload": "クリックしてアップロード",
        "uploading": "アップロード中...",
        "uploadError": "アップロードに失敗しました",
        "maxSize": "最大ファイルサイズ: 10MB",
        "supportedFormats": "対応フォーマット: JPEG, PNG, GIF, WebP",
        "deleteTitle": "画像を削除",
        "deleteDescription": "この画像を削除してもよろしいですか？",
        "cancel": "キャンセル",
        "delete": "削除"
      },
      "questions": {
        "empty": "まだ質問がありません。上のツールバーから質問を追加してください。",
        "questionNumber": "問題 {number}",
        "noQuestionText": "（質問文なし）",
        "points": "{points}点",
        "pointsLabel": "点",
        "moveUp": "上に移動",
        "moveDown": "下に移動",
        "duplicate": "複製",
        "delete": "削除",
        "isRequired": "回答必須",
        "isRequiredDescription": "受験者はこの問題に必ず回答する必要があります"
      },
      "questionTypes": {
        "addQuestion": "質問を追加",
        "questionBank": "問題バンク",
        "selectFromSaved": "保存済みの質問から選択",
        "proLabel": "PRO",
        "truefalse": {
          "label": "正誤問題",
          "description": "正しいか誤りかを問う",
          "questionText": "問題文",
          "questionPlaceholder": "問題文を入力してください",
          "correctAnswer": "正解",
          "true": "正しい",
          "false": "誤り",
          "points": "配点",
          "hint": "ヒント",
          "hintPlaceholder": "ヒントを入力してください（オプション）",
          "addHint": "ヒントを追加",
          "explanation": "解説",
          "explanationPlaceholder": "解説を入力してください（オプション）",
          "addExplanation": "解説を追加"
        },
        "singlechoice": {
          "label": "単一選択問題",
          "description": "1つの答えを選択",
          "questionText": "問題文",
          "questionPlaceholder": "問題文を入力してください",
          "options": "選択肢",
          "addOption": "選択肢を追加",
          "option": "選択肢",
          "points": "配点",
          "hint": "ヒント",
          "hintPlaceholder": "ヒントを入力してください（オプション）",
          "addHint": "ヒントを追加",
          "explanation": "解説",
          "explanationPlaceholder": "解説を入力してください（オプション）",
          "addExplanation": "解説を追加"
        },
        "multiplechoice": {
          "label": "複数選択問題",
          "description": "複数の答えを選択",
          "questionText": "問題文",
          "questionPlaceholder": "問題文を入力してください",
          "options": "選択肢",
          "addOption": "選択肢を追加",
          "option": "選択肢",
          "selectAtLeastOneCorrect": "少なくとも1つの正解を選択してください",
          "points": "配点",
          "hint": "ヒント",
          "hintPlaceholder": "ヒントを入力してください（オプション）",
          "addHint": "ヒントを追加",
          "explanation": "解説",
          "explanationPlaceholder": "解説を入力してください（オプション）",
          "addExplanation": "解説を追加"
        },
        "freetext": {
          "label": "記述式問題",
          "description": "テキストで回答",
          "questionText": "問題文",
          "questionPlaceholder": "問題文を入力してください",
          "correctAnswer": "模範解答",
          "correctAnswerPlaceholder": "模範解答を入力してください（自動採点の場合）",
          "correctAnswerHint": "自動採点では、模範解答とAIが比較して採点されます",
          "gradingCriteria": "採点基準",
          "gradingCriteriaPlaceholder": "採点基準を入力してください（手動採点の場合）",
          "points": "配点",
          "hint": "ヒント",
          "hintPlaceholder": "ヒントを入力してください（オプション）",
          "addHint": "ヒントを追加",
          "explanation": "解説",
          "explanationPlaceholder": "解説を入力してください（オプション）",
          "addExplanation": "解説を追加"
        },
        "fillinblank": {
          "label": "穴埋め問題",
          "description": "空欄を埋める",
          "instructions": "テキスト内で空欄にしたい箇所に [blank] と入力してください",
          "questionText": "問題文",
          "questionPlaceholder": "例: 日本の首都は[blank]です。",
          "preview": "プレビュー",
          "blanksAnswers": "空欄の答え",
          "blank": "空欄",
          "correctAnswer": "正解",
          "alternativeAnswers": "別解",
          "addAlternative": "別解を追加",
          "alternativePlaceholder": "別の正解パターン",
          "points": "配点",
          "hint": "ヒント",
          "hintPlaceholder": "ヒントを入力してください（オプション）",
          "addHint": "ヒントを追加",
          "explanation": "解説",
          "explanationPlaceholder": "解説を入力してください（オプション）",
          "addExplanation": "解説を追加"
        },
        "matching": {
          "label": "組み合わせ問題",
          "description": "項目を正しく組み合わせる",
          "questionText": "問題文",
          "questionPlaceholder": "左右の項目を正しく組み合わせてください",
          "matchingPairs": "組み合わせペア",
          "addPair": "ペアを追加",
          "shuffleRight": "右側をシャッフル",
          "leftColumn": "左側",
          "rightColumn": "右側",
          "leftPlaceholder": "左側の項目",
          "rightPlaceholder": "右側の項目",
          "matchingHint": "受験時には右側の項目がシャッフルされます",
          "points": "配点",
          "hint": "ヒント",
          "hintPlaceholder": "ヒントを入力してください（オプション）",
          "addHint": "ヒントを追加",
          "explanation": "解説",
          "explanationPlaceholder": "解説を入力してください（オプション）",
          "addExplanation": "解説を追加"
        },
        "ordering": {
          "label": "並び替え問題",
          "description": "正しい順番に並べる",
          "questionText": "問題文",
          "questionPlaceholder": "正しい順番に並び替えてください",
          "sortItems": "並び替え項目",
          "addItem": "項目を追加",
          "itemPlaceholder": "項目のテキストを入力",
          "sortingHint": "ドラッグ＆ドロップで正しい順序を設定してください",
          "points": "配点",
          "hint": "ヒント",
          "hintPlaceholder": "ヒントを入力してください（オプション）",
          "addHint": "ヒントを追加",
          "explanation": "解説",
          "explanationPlaceholder": "解説を入力してください（オプション）",
          "addExplanation": "解説を追加"
        },
        "fileupload": {
          "label": "ファイル提出問題",
          "description": "ファイルを提出"
        },
        "diagram": {
          "label": "図形問題",
          "description": "図上の位置を指定",
          "instructions": "画像をアップロードして、クリックでホットスポットを追加してください",
          "questionText": "問題文",
          "questionPlaceholder": "図の中で正しい位置をクリックしてください",
          "diagramImage": "図形画像",
          "uploadImage": "画像をアップロード",
          "uploadHint": "JPG、PNG、GIF形式に対応",
          "addHotSpot": "ホットスポットを追加",
          "clickToAdd": "画像をクリックして追加",
          "changeImage": "画像を変更",
          "hotSpotSettings": "ホットスポット設定",
          "labelPlaceholder": "ラベルを入力",
          "correctAnswer": "正解",
          "points": "配点",
          "hint": "ヒント",
          "hintPlaceholder": "ヒントを入力してください（オプション）",
          "addHint": "ヒントを追加",
          "explanation": "解説",
          "explanationPlaceholder": "解説を入力してください（オプション）",
          "addExplanation": "解説を追加"
        },
        "numeric": {
          "label": "数値入力問題",
          "description": "数値で回答",
          "questionText": "問題文",
          "questionPlaceholder": "計算問題や数値を答える問題を入力",
          "correctAnswer": "正解",
          "answerPlaceholder": "正解の数値",
          "tolerance": "許容誤差",
          "tolerancePlaceholder": "±の誤差",
          "toleranceHint": "例: 0.1を設定すると、正解±0.1の範囲が正解となります",
          "allowRange": "範囲で指定",
          "minValue": "最小値",
          "minPlaceholder": "最小値",
          "maxValue": "最大値",
          "maxPlaceholder": "最大値",
          "unit": "単位",
          "unitPlaceholder": "例: cm, kg, 円",
          "decimalPlaces": "小数点以下の桁数",
          "decimalPlaceholder": "例: 2",
          "manualGradingNote": "手動採点モードでは、採点者が回答を確認して採点します",
          "points": "配点",
          "hint": "ヒント",
          "hintPlaceholder": "ヒントを入力してください（オプション）",
          "addHint": "ヒントを追加",
          "explanation": "解説",
          "explanationPlaceholder": "解説を入力してください（オプション）",
          "addExplanation": "解説を追加"
        },
        "proFeatureRequired": "Pro機能が必要です"
      },
      "questionMedia": {
        "title": "問題メディア",
        "proBadge": "PRO",
        "upgradeTitle": "プロプランで画像・動画を追加",
        "upgradeDescription": "問題に画像や動画を追加して、より分かりやすいクイズを作成しましょう"
      },
      "multiMediaUpload": {
        "title": "メディア添付",
        "clickOrDrag": "クリックまたはドラッグしてファイルをアップロード",
        "supportedFormats": "画像: JPEG, PNG, GIF, WebP • 動画: MP4, WebM, OGG, MOV",
        "sizeLimit": "画像: 最大10MB • 動画: 最大500MB",
        "uploading": "アップロード中...",
        "uploadSuccess": "{count}個のファイルをアップロードしました",
        "uploadError": "ファイルのアップロードに失敗しました",
        "deleteTitle": "メディアを削除",
        "deleteDescription": "このメディアファイルを削除してもよろしいですか？",
        "deleteSuccess": "メディアを削除しました",
        "deleteError": "メディアの削除に失敗しました",
        "cancel": "キャンセル",
        "delete": "削除",
        "image": "画像",
        "video": "動画",
        "preview": "プレビュー",
        "storageRemaining": "残り {remaining}",
        "storageExceeded": "ストレージ容量を超過しています。残り容量: {remaining}"
      },
      "proFeatures": {
        "title": "Pro機能",
        "proBadge": "PRO",
        "tabs": {
          "ai": "AI機能",
          "import": "インポート",
          "advanced": "詳細設定",
          "analytics": "分析"
        },
        "aiGeneration": {
          "title": "AI質問生成",
          "description": "AIを使って自動的に質問を生成します",
          "generate": "質問を生成"
        },
        "aiImprovement": {
          "title": "AI品質改善",
          "description": "既存の質問をAIで分析し改善提案します",
          "improve": "質問を改善"
        },
        "excelImport": {
          "title": "Excel一括インポート",
          "description": "Excelファイルから複数の質問を一括でインポート",
          "upload": "ファイルをアップロード"
        },
        "questionBank": {
          "title": "問題バンク",
          "description": "保存された問題テンプレートから選択",
          "browse": "問題バンクを見る"
        },
        "advancedSettings": {
          "title": "詳細設定",
          "timeLimit": "制限時間",
          "timeLimitDescription": "クイズ全体の制限時間を設定",
          "minutes": "分",
          "maxAttempts": "試行回数制限",
          "maxAttemptsDescription": "受験者が再試行できる回数を制限",
          "times": "回",
          "certificate": "修了証明書",
          "certificateDescription": "合格者に自動的に証明書を発行",
          "configureCertificate": "証明書設定",
          "shuffleQuestions": "問題をシャッフル",
          "shuffleOptions": "選択肢をシャッフル",
          "shuffleQuestionsDescription": "問題の順番を受験者ごとにランダムに変更します",
          "shuffleOptionsDescription": "選択肢の順番を受験者ごとにランダムに変更します"
        },
        "analytics": {
          "title": "クイズ分析",
          "detailedTitle": "詳細分析",
          "realtime": "リアルタイム",
          "avgScore": "平均スコア",
          "completionRate": "完了率",
          "totalResponses": "総回答数",
          "viewDetails": "詳細を見る",
          "viewFullReport": "完全レポートを見る"
        }
      }
    }
  },
  "ui": {
    "pagination": {
      "previous": "前へ",
      "next": "次へ",
      "morePages": "その他のページ"
    },
    "breadcrumb": {
      "more": "もっと見る"
    }
  },
  "socialProof": {
    "badge": "実績",
    "title": "多くの企業・教育機関で導入",
    "subtitle": "ExamForgeは、企業研修や教育現場で活用されています。"
  },
  "components": {
    "mediaUpload": {
      "maxFilesReached": "最大ファイル数に達しました",
      "maxFilesReachedDescription": "最大{max}個のファイルまでアップロード可能です",
      "uploadSuccess": "アップロード成功",
      "uploadSuccessDescription": "{count}個のファイルをアップロードしました",
      "uploadError": "アップロード失敗",
      "storageUsed": "使用容量",
      "uploading": "アップロード中...",
      "dropFiles": "ここにファイルをドロップ",
      "dragDropOrClick": "ファイルをドラッグ＆ドロップまたはクリックして選択",
      "maxSize": "最大ファイルサイズ: {size}",
      "deleteTitle": "メディアを削除",
      "deleteDescription": "このメディアを削除してもよろしいですか？この操作は取り消せません。",
      "cancel": "キャンセル",
      "delete": "削除"
    }
  },
  "respondents": {
    "pageTitle": "回答者管理",
    "pageDescription": "クイズ受講者の管理と成績分析",
    "title": "回答者管理",
    "description": "クイズを受講したユーザーの成績や活動状況を確認・管理できます",
    "status": {
      "active": "アクティブ",
      "inactive": "非アクティブ",
      "blocked": "ブロック済み"
    },
    "actions": {
      "export": "エクスポート",
      "invite": "招待",
      "sendEmail": "メール送信",
      "bulkActions": "一括操作"
    },
    "stats": {
      "totalRespondents": "総回答者数",
      "active": "アクティブ",
      "avgScore": "平均スコア",
      "avgScoreDescription": "全回答者の平均成績",
      "totalQuizzes": "総受講数",
      "totalQuizzesDescription": "全クイズの受講回数",
      "totalPoints": "総獲得ポイント",
      "totalPointsDescription": "全回答者の獲得ポイント"
    },
    "search": {
      "placeholder": "名前またはメールアドレスで検索..."
    },
    "filters": {
      "all": "すべて",
      "active": "アクティブ",
      "inactive": "非アクティブ",
      "blocked": "ブロック済み"
    },
    "selected": "件選択中",
    "table": {
      "title": "回答者一覧",
      "description": "クイズを受講した全てのユーザー",
      "selectAll": "すべて選択",
      "quizzes": "受講数",
      "avgScore": "平均スコア",
      "points": "ポイント"
    },
    "details": {
      "title": "回答者詳細",
      "description": "詳細な成績と活動履歴",
      "tabs": {
        "overview": "概要",
        "quizzes": "受講履歴",
        "activity": "活動記録"
      },
      "info": {
        "basic": "基本情報",
        "email": "メールアドレス",
        "joined": "参加日",
        "status": "ステータス",
        "performance": "成績情報",
        "completed": "受講完了",
        "avgScore": "平均スコア",
        "totalPoints": "総獲得ポイント",
        "tags": "タグ"
      },
      "activityPlaceholder": "活動記録は今後のアップデートで実装予定です"
    },
    "empty": {
      "title": "回答者がいません",
      "description": "まだクイズを受講したユーザーがいません",
      "action": "ユーザーを招待"
    }
  },
  "media": {
    "title": "メディアライブラリ",
    "description": "アップロードしたすべてのメディアファイルを一元管理",
    "searchPlaceholder": "ファイルを検索...",
    "filters": {
      "all": "すべてのファイル",
      "images": "画像",
      "videos": "動画"
    },
    "actions": {
      "upload": "アップロード",
      "download": "ダウンロード",
      "delete": "削除",
      "edit": "編集",
      "select": "選択",
      "cancelSelect": "選択をキャンセル",
      "selectAll": "すべて選択"
    },
    "upload": {
      "title": "メディアをアップロード",
      "description": "メディアライブラリに画像や動画を追加"
    },
    "storage": {
      "title": "ストレージ使用状況",
      "usage": "{total}中{used}使用"
    },
    "empty": {
      "title": "メディアファイルがありません",
      "description": "最初のファイルをアップロードして始めましょう"
    },
    "errors": {
      "fetchFailed": "メディアファイルの読み込みに失敗しました",
      "deleteFailed": "ファイルの削除に失敗しました"
    },
    "messages": {
      "deleteSuccess": "{count}個のファイルを削除しました",
      "editSuccess": "画像を編集しました"
    },
    "editor": {
      "title": "画像を編集",
      "description": "画像の切り抜きと回転ができます",
      "rotateLeft": "左に回転",
      "rotateRight": "右に回転",
      "crop": "切り抜き",
      "cropActive": "切り抜き中",
      "applyCrop": "切り抜きを適用",
      "rotation": "回転",
      "download": "ダウンロード",
      "cancel": "キャンセル",
      "save": "保存",
      "saving": "保存中..."
    }
  },
  "team": {
    "title": "チーム管理",
    "description": "チームとメンバーを管理します",
    "selectTeam": "チームを選択",
    "noDescription": "説明がありません",
    "membersCount": "{count}人のメンバー",
    "quizzesCount": "{count}個のクイズ",
    "teamId": "チームID",
    "viewMembers": "メンバーを見る",
    "viewSettings": "設定を見る",
    "tabs": {
      "members": "メンバー",
      "settings": "設定",
      "permissions": "権限"
    },
    "permissions": {
      "description": "各役割の権限について",
      "owner": "オーナー",
      "ownerDescription": "すべての権限を持ちます",
      "admin": "管理者",
      "adminDescription": "メンバーの管理とクイズの編集ができます",
      "member": "メンバー",
      "memberDescription": "クイズの作成と編集ができます",
      "viewer": "閲覧者",
      "viewerDescription": "クイズの閲覧のみできます"
    },
    "noTeams": {
      "title": "チームがありません",
      "description": "チームを作成して始めましょう",
      "createTeam": "チームを作成"
    },
    "members": {
      "title": "チームメンバー",
      "description": "{teamName}のメンバーを管理",
      "inviteMember": "メンバーを招待",
      "inviteDialogTitle": "新しいメンバーを招待",
      "inviteDialogDescription": "メールアドレスと役割を入力して、チームに新しいメンバーを招待してください。",
      "emailLabel": "メールアドレス",
      "emailPlaceholder": "member@example.com",
      "roleLabel": "役割",
      "inviteButton": "招待を送信",
      "inviteSuccess": "招待を送信しました",
      "inviteError": "招待の送信に失敗しました",
      "removeConfirm": "このメンバーをチームから除名してもよろしいですか？",
      "removeSuccess": "メンバーを除名しました",
      "removeError": "メンバーの除名に失敗しました",
      "roleUpdateSuccess": "役割を更新しました",
      "roleUpdateError": "役割の更新に失敗しました",
      "limitReachedTitle": "メンバー数の上限に達しました",
      "limitReachedDescription": "現在のプランでは最大{max}人まで招待できます。",
      "membersList": "メンバー一覧",
      "membersCount": "{count} / {max}人のメンバー",
      "memberColumn": "メンバー",
      "roleColumn": "役割",
      "joinedColumn": "参加日",
      "you": "あなた",
      "actions": "アクション",
      "makeAdmin": "管理者にする",
      "makeMember": "メンバーにする",
      "makeViewer": "閲覧者にする",
      "remove": "除名",
      "roles": {
        "owner": "オーナー",
        "admin": "管理者",
        "member": "メンバー",
        "viewer": "閲覧者"
      }
    },
    "settings": {
      "title": "チーム設定",
      "description": "チームの基本情報と設定を管理します",
      "updateSuccess": "設定を更新しました",
      "updateError": "設定の更新に失敗しました",
      "tabs": {
        "general": "一般",
        "billing": "請求",
        "security": "セキュリティ"
      },
      "general": {
        "title": "基本情報",
        "description": "チームの基本情報を設定します",
        "teamName": "チーム名",
        "teamSlug": "チームID",
        "slugHelp": "URLで使用される一意の識別子",
        "teamDescription": "チームの説明",
        "descriptionPlaceholder": "チームの目的や活動内容を入力してください",
        "teamLogo": "チームロゴ",
        "logoHelp": "推奨サイズ: 200x200px",
        "saveChanges": "変更を保存"
      },
      "info": {
        "title": "チーム情報",
        "created": "作成日",
        "teamId": "チームID",
        "members": "メンバー",
        "quizzes": "クイズ"
      },
      "billing": {
        "title": "サブスクリプション",
        "description": "現在のプランと請求情報",
        "price": "{price} {currency} / {interval}",
        "interval": {
          "month": "月",
          "year": "年"
        },
        "status": {
          "active": "有効",
          "trialing": "試用中",
          "past_due": "支払い遅延",
          "canceled": "キャンセル済み"
        },
        "limits": "使用制限",
        "maxMembers": "最大メンバー数",
        "maxQuizzes": "最大クイズ数",
        "nextBilling": "次回請求日: {date}",
        "manageSubscription": "サブスクリプション管理",
        "noPlan": "有効なサブスクリプションがありません",
        "upgradePlan": "プランをアップグレード"
      },
      "security": {
        "title": "セキュリティ設定",
        "description": "チームのセキュリティとアクセス制御を管理します",
        "twoFactor": "二要素認証",
        "twoFactorDescription": "チームメンバーに二要素認証を必須にする",
        "apiKeys": "APIキー",
        "apiKeysDescription": "外部統合用のAPIキーを管理",
        "auditLogs": "監査ログ",
        "auditLogsDescription": "すべてのチーム活動を追跡",
        "comingSoon": "近日公開",
        "enterpriseOnly": "エンタープライズ限定"
      },
      "danger": {
        "title": "危険な操作",
        "description": "これらの操作は取り消せません",
        "deleteTeam": "チームを削除",
        "deleteWarning": "チームを削除すると、すべてのデータが完全に削除されます"
      }
    }
  },
  "notifications": {
    "title": "通知",
    "description": "あなたの通知を管理しましょう",
    "openNotifications": "通知を開く",
    "markAsRead": "既読にする",
    "markAllAsRead": "すべて既読にする",
    "delete": "削除",
    "viewAll": "すべて表示",
    "empty": "通知はありません",
    "types": {
      "quiz_completed": "クイズ完了",
      "quiz_shared": "クイズ共有",
      "team_invitation": "チーム招待",
      "team_member_joined": "メンバー参加",
      "subscription_updated": "サブスクリプション更新",
      "payment_failed": "支払い失敗",
      "system_update": "システム更新",
      "certificate_issued": "証明書発行",
      "quiz_published": "クイズ公開",
      "quiz_response_received": "回答受信",
      "storage_limit_warning": "容量警告",
      "plan_limit_warning": "プラン制限警告"
    },
    "preferences": {
      "title": "通知設定",
      "description": "通知の配信方法とカテゴリを設定します",
      "save": "保存",
      "saving": "保存中...",
      "saveSuccess": "通知設定を保存しました",
      "saveError": "設定の保存に失敗しました",
      "loadError": "設定の読み込みに失敗しました",
      "delivery": {
        "title": "配信方法",
        "email": "メール通知",
        "emailDescription": "重要な通知をメールで受信する",
        "inApp": "アプリ内通知",
        "inAppDescription": "アプリ内でリアルタイムに通知を受信する"
      },
      "categories": {
        "title": "通知カテゴリ",
        "quizCompletion": "クイズ完了通知",
        "quizCompletionDescription": "受験者がクイズを完了した際の通知",
        "teamInvitation": "チーム招待",
        "teamInvitationDescription": "チームに招待された際の通知",
        "quizShared": "クイズ共有",
        "quizSharedDescription": "クイズが共有された際の通知",
        "systemUpdates": "システム更新",
        "systemUpdatesDescription": "システムの更新やメンテナンス情報"
      },
      "marketing": {
        "title": "マーケティング",
        "emails": "マーケティングメール",
        "emailsDescription": "新機能や特別なオファーに関するメール",
        "weeklyDigest": "週次レポート",
        "weeklyDigestDescription": "週次の活動レポートをメールで受信"
      }
    }
  },
<<<<<<< HEAD
  "quiz": {
    "errors": {
      "networkOffline": "オフラインです",
      "networkOfflineDescription": "インターネット接続を確認してください",
      "retry": "再試行",
      "retrySuccess": "再試行が成功しました",
      "retryFailed": "再試行に失敗しました",
      "retryFailedDescription": "しばらくしてからもう一度お試しください",
      "retryingMessage": "再試行中...",
      "retrying": "再試行中",
      "retryAttempts": "再試行: {current}/{max}",
      "online": "オンライン",
      "offline": "オフライン",
      "hideDetails": "詳細を隠す",
      "showDetails": "詳細を表示",
      "dismiss": "閉じる",
      "errorType": "エラー種別",
      "errorCode": "エラーコード",
      "technicalDetails": "技術詳細",
      "timestamp": "発生時刻",
      "recommendedAction": "推奨アクション"
    }
=======
  "questionBank": {
    "title": "問題バンク",
    "description": "チーム内で共有する問題を管理します",
    "create": "問題を作成",
    "import": "問題をインポート",
    "export": "問題をエクスポート",
    "categories": "カテゴリ",
    "tags": "タグ",
    "difficulty": "難易度",
    "type": "問題タイプ",
    "search": "問題を検索",
    "filter": "フィルター",
    "sort": "並び替え",
    "actions": "操作",
    "edit": "編集",
    "delete": "削除",
    "preview": "プレビュー",
    "addToQuiz": "クイズに追加",
    "bulkActions": "一括操作",
    "selectAll": "すべて選択",
    "selectedCount": "{count}件選択中",
    "noQuestions": "問題が見つかりません",
    "createFirst": "最初の問題を作成しましょう"
>>>>>>> 41fa78c8
  }
}<|MERGE_RESOLUTION|>--- conflicted
+++ resolved
@@ -2314,7 +2314,6 @@
       }
     }
   },
-<<<<<<< HEAD
   "quiz": {
     "errors": {
       "networkOffline": "オフラインです",
@@ -2337,7 +2336,7 @@
       "timestamp": "発生時刻",
       "recommendedAction": "推奨アクション"
     }
-=======
+  },
   "questionBank": {
     "title": "問題バンク",
     "description": "チーム内で共有する問題を管理します",
@@ -2361,6 +2360,6 @@
     "selectedCount": "{count}件選択中",
     "noQuestions": "問題が見つかりません",
     "createFirst": "最初の問題を作成しましょう"
->>>>>>> 41fa78c8
+  }
   }
 }