{
  "common": {
    "login": "Login",
    "signup": "Get Started Free",
    "demo": "View Demo",
    "features": "Features",
    "pricing": "Pricing",
    "plans": {
      "title": "Plans & Pricing",
      "details": "Plan Details",
      "free": "Free",
      "pro": "Pro",
      "premium": "Premium"
    },
    "faq": "FAQ",
    "proLabel": "PRO",
    "premiumLabel": "PREMIUM",
    "upgradeToPro": "Upgrade to Pro",
    "upgradeToPremium": "Upgrade to Premium",
    "featureLocked": "This feature requires an upgrade",
    "viewPlans": "View Plans",
    "languages": {
      "japanese": "Japanese",
      "english": "English",
      "switchLanguage": "Switch language"
    },
    "footer": {
      "description": "A simple and easy-to-use online quiz and exam creation platform for educational institutions and businesses.",
      "products": "Products",
      "company": "Company",
      "resources": "Resources",
      "support": "Support",
      "blog": "Blog",
      "developers": "Developers",
      "about": "About",
      "contact": "Contact",
      "careers": "Careers",
      "termsOfService": "Terms of Service",
      "privacyPolicy": "Privacy Policy",
      "commercialTransactions": "Legal Information",
      "copyright": "\u00a9 2025 ExamForge Inc. All rights reserved."
    }
  },
  "hero": {
    "tagline": "Online Quiz Creation & Certification",
    "title": "Create Professional Quizzes with Simple Operations",
    "description": "ExamForge is an all-in-one platform that allows educational institutions and corporate trainers to easily create, distribute, and manage high-quality quizzes and exams.",
    "cta": {
      "start": "Start for Free",
      "demo": "View Demo"
    },
    "benefits": {
      "noCard": "No credit card required",
      "freeQuizzes": "Create up to 5 quizzes for free",
      "scoring": "Automatic and manual grading"
    },
    "quiz": {
      "title": "Marketing Basics",
      "question": "Which of the following is NOT one of the 4Ps of Marketing Mix?",
      "options": {
        "0": "Product",
        "1": "Performance",
        "2": "Price",
        "3": "Promotion"
      },
      "progress": "Question 2/10",
      "nextButton": "Next"
    }
  },
  "quiz": {
    "selector": {
      "title": "Select Quiz Type",
      "description": "Choose the type of quiz you want to create. Select the format that best suits your purpose.",
      "selectButton": "Select This Type",
      "proOnlyButton": "Available with Pro Plan"
    },
    "types": {
      "simple-quiz": {
        "title": "Simple Quiz",
        "description": "Basic quiz format including true/false and multiple choice questions.",
        "features": {
          "truefalse": "True/False Questions",
          "single": "Single Choice Questions",
          "multiple": "Multiple Choice Questions",
          "freetext": "Free Text Questions"
        },
        "featureInfo": {
          "truefalse": "Basic question format asking about correctness.",
          "single": "Question format where you select only one answer from multiple options.",
          "multiple": "Multiple choice questions with multiple correct answers.",
          "freetext": "Question format where you can freely write your answer."
        }
      },
      "exam": {
        "title": "Exam",
        "description": "Comprehensive exam mode with passing score settings and time limits.",
        "features": {
          "passingScore": "Passing Score Setting",
          "analytics": "Detailed Analytics",
          "certificate": "Certificate Issuance",
          "timeLimit": "Time Limit"
        },
        "featureInfo": {
          "passingScore": "You can set the passing criteria for the exam.",
          "analytics": "You can analyze test takers' performance in detail.",
          "certificate": "Certificates are automatically issued to passing candidates.",
          "timeLimit": "You can set time limits for the exam."
        }
      },
      "survey": {
        "title": "Survey",
        "description": "Form for collecting opinions and information without right or wrong answers.",
        "features": {
          "freeAnswer": "Free Response Format",
          "choice": "Choice Format",
          "matrix": "Matrix Questions",
          "analytics": "Aggregation and Analysis"
        },
        "featureInfo": {
          "freeAnswer": "Format where you can freely input your responses.",
          "choice": "Format where you select answers from choices.",
          "matrix": "Format where you answer multiple questions with the same choices.",
          "analytics": "You can aggregate and analyze response results."
        }
      },
      "assessment": {
        "title": "Assessment",
        "description": "Comprehensive question set for advanced evaluation.",
        "features": {
          "sections": "Section Division",
          "branching": "Conditional Branching",
          "scoring": "Composite Scoring",
          "reports": "Detailed Reports"
        },
        "featureInfo": {
          "sections": "You can categorize questions by sections.",
          "branching": "You can set conditional branching where the next question changes based on the answer.",
          "scoring": "You can combine multiple scoring methods.",
          "reports": "You can create detailed evaluation reports."
        }
      },
      "course": {
        "title": "Course",
        "description": "Learning experience combining educational content with quizzes.",
        "features": {
          "lessons": "Lesson Structure",
          "progress": "Learning Progress Management",
          "quizzes": "Confirmation Quizzes",
          "certificates": "Completion Certificate Issuance"
        },
        "featureInfo": {
          "lessons": "You can progress through learning with a structured lesson format.",
          "progress": "You can manage learners' progress status.",
          "quizzes": "You can set quizzes to check lesson comprehension.",
          "certificates": "Certificates are issued to course completers."
        }
      },
      "ai-quiz": {
        "title": "AI Auto-Generated Quiz",
        "description": "AI automatically generates quizzes based on topics.",
        "features": {
          "autoGenerate": "Auto Generation",
          "customPrompt": "Custom Prompt",
          "instant": "Instant Generation",
          "edit": "Editable"
        },
        "featureInfo": {
          "autoGenerate": "AI automatically creates questions just by entering a topic.",
          "customPrompt": "You can customize detailed instructions to the AI.",
          "instant": "Complete quizzes are generated in just a few seconds.",
          "edit": "Generated questions can be freely edited and adjusted."
        }
      }
    },
    "taking": {
      "questionProgress": "Question {{current}} of {{total}}",
      "timeRemaining": "Time remaining: {{minutes}} minutes",
      "previous": "Previous",
      "next": "Next",
      "submit": "Submit",
      "submitting": "Submitting...",
      "participantInfoRequired": "Please enter participant information",
      "submitError": "Failed to submit response",
      "createdBy": "Created by {{teamName}}",
      "questionCount": "{{count}} questions",
      "timeLimit": "Time limit: {{minutes}} minutes",
      "passwordRequired": "Password required",
      "enterPassword": "Enter password",
      "incorrectPassword": "Incorrect password",
      "participantInfo": "Participant Information",
      "name": "Name",
      "enterName": "Enter your name",
      "email": "Email",
      "enterEmail": "Enter your email",
      "instructions": "Instructions",
      "startQuiz": "Start Quiz",
      "quizInfo": "You cannot change your answers after submission",
      "multipleAttemptsAllowed": "Multiple attempts allowed",
      "answersShownAfter": "Answers will be shown after submission",
      "true": "True",
      "false": "False",
      "typeYourAnswer": "Type your answer",
      "enterNumber": "Enter a number",
      "blank": "Blank",
      "items": "Items",
      "matches": "Matches",
      "selectMatch": "Select match",
      "unsupportedQuestionType": "Unsupported question type"
    },
    "results": {
      "loadingResults": "Loading results...",
      "errorLoadingResults": "Failed to load results",
      "quizCompleted": "Quiz Completed!",
      "scoreText": "{{correct}} out of {{total}} correct",
      "passed": "Passed",
      "failed": "Failed",
      "passingScore": "Passing score: {{score}}%",
      "timeSpent": "Time spent",
      "accuracy": "Accuracy",
      "certificateEarned": "Certificate earned!",
      "downloadCertificate": "Download Certificate",
      "reviewAnswers": "Review Answers",
      "retakeQuiz": "Retake Quiz",
      "backToHome": "Back to Home"
    }
  },
  "features": {
    "types": {
      "simple-quiz": {
        "title": "Simple Quiz",
        "description": "Basic quiz format that includes true/false and multiple choice questions.",
        "features": {
          "truefalse": "True/False Questions",
          "single": "Single Choice Questions",
          "multiple": "Multiple Choice Questions",
          "freetext": "Free Text Questions"
        },
        "featureInfo": {
          "truefalse": "Basic question format that asks for true or false answers.",
          "single": "Questions with multiple options where only one answer is correct.",
          "multiple": "Questions that allow selecting multiple correct answers.",
          "freetext": "Questions that require free text responses."
        }
      },
      "exam": {
        "title": "Exam",
        "description": "Full-fledged exam mode with passing score settings and time limits.",
        "features": {
          "passingScore": "Passing Score Setting",
          "analytics": "Detailed Analytics",
          "certificate": "Certificate Issuance",
          "timeLimit": "Time Limit"
        },
        "featureInfo": {
          "passingScore": "Set a pass/fail threshold for the exam.",
          "analytics": "Analyze test-taker performance in detail.",
          "certificate": "Automatically issue certificates for passing candidates.",
          "timeLimit": "Set time constraints for the exam."
        }
      },
      "survey": {
        "title": "Survey",
        "description": "Forms for opinion and information gathering without right or wrong answers.",
        "features": {
          "freeAnswer": "Free Answer Format",
          "choice": "Choice Format",
          "matrix": "Matrix Questions",
          "analytics": "Collection and Analysis"
        },
        "featureInfo": {
          "freeAnswer": "Format where responses can be entered freely.",
          "choice": "Format where answers are selected from choices.",
          "matrix": "Format where multiple questions are answered with the same set of choices.",
          "analytics": "Collect and analyze response results."
        }
      },
      "assessment": {
        "title": "Assessment",
        "description": "Complex question sets for more advanced evaluation.",
        "features": {
          "sections": "Section Organization",
          "branching": "Conditional Branching",
          "scoring": "Composite Scoring",
          "reports": "Detailed Reports"
        },
        "featureInfo": {
          "sections": "Organize questions by sections.",
          "branching": "Set conditional branching where the next question changes based on responses.",
          "scoring": "Combine multiple scoring methods.",
          "reports": "Create detailed evaluation reports."
        }
      },
      "course": {
        "title": "Course",
        "description": "Learning experience that combines educational content and quizzes.",
        "features": {
          "lessons": "Lesson Structure",
          "progress": "Learning Progress Management",
          "quizzes": "Confirmation Quizzes",
          "certificates": "Completion Certificate"
        },
        "featureInfo": {
          "lessons": "Progress through a step-by-step lesson structure.",
          "progress": "Manage learner progress.",
          "quizzes": "Set up quizzes to confirm understanding of lessons.",
          "certificates": "Issue certificates to course completers."
        }
      },
      "ai-quiz": {
        "title": "AI-Generated Quiz",
        "description": "AI automatically generates quizzes based on topics.",
        "features": {
          "autoGenerate": "Auto Generation",
          "customPrompt": "Custom Prompts",
          "instant": "Instant Creation",
          "edit": "Editable"
        },
        "featureInfo": {
          "autoGenerate": "Simply input a topic and AI automatically creates questions.",
          "customPrompt": "Customize detailed instructions to the AI.",
          "instant": "Completed quizzes are generated in just seconds.",
          "edit": "Generated questions can be freely edited and adjusted."
        }
      }
    },
    "demo": {
      "try": "Try Quiz Creation Demo",
      "backToHome": "Back to Home",
      "backToQuiz": "Back to Quiz Type Selection"
    },
    "preview": {
      "title": "Preview",
      "previewMode": "Preview Mode",
      "backToEdit": "Back to Edit",
      "desktop": "Desktop",
      "mobile": "Mobile",
      "detailedPreview": "Detailed Preview",
      "questions": "Questions",
      "passingScore": "Passing Score",
      "timeLimit": "Time Limit",
      "minutes": "minutes",
      "tags": "Tags",
      "startQuiz": "Start Quiz",
      "participantInfo": {
        "title": "Participant Information",
        "description": "Please enter your information below",
        "name": "Name",
        "namePlaceholder": "John Doe",
        "email": "Email",
        "emailPlaceholder": "example@email.com"
      },
      "question": "Question",
      "timeRemaining": "Time Remaining",
      "true": "True",
      "false": "False",
      "typeYourAnswer": "Type your answer here",
      "enterNumber": "Enter a number",
      "blank": "Blank",
      "selectMatch": "Select a match",
      "diagramInstructions": "Label the parts of the diagram",
      "label": "Label",
      "enterLabel": "Enter label",
      "unsupportedQuestionType": "Unsupported question type",
      "showHint": "Show Hint",
      "hint": "Hint",
      "previous": "Previous",
      "next": "Next",
      "submit": "Submit",
      "required": "Required",
      "requiredQuestion": "This question requires an answer",
      "results": {
        "passed": "Passed",
        "failed": "Failed",
        "previewNote": "This is preview mode. No results will be saved.",
        "score": "Score",
        "correctAnswers": "Correct Answers",
        "passingScore": "Passing Score",
        "breakdown": "Question Breakdown",
        "tryAgain": "Try Again"
      },
      "correct": "Correct",
      "incorrect": "Incorrect",
      "controls": {
        "title": "Preview Settings",
        "description": "Adjust preview display and behavior",
        "actions": "Actions",
        "resetPreview": "Reset Preview",
        "jumpToQuestion": "Jump to First Question",
        "language": "Language",
        "note": "Answers are not saved in preview mode"
      }
    }
  },
  "usecases": {
    "title": "Create Professional Exams with Simple Operations",
    "description": "With ExamForge's versatile features, you can efficiently create, manage, and analyze all types of quizzes and exams.",
    "tabs": {
      "education": {
        "title": "For Educational Institutions",
        "description": "Perfect for classes and exams in schools and universities. Use as an educational tool to maximize learning effectiveness.",
        "benefits": [
          "Visualize learning progress to boost student motivation",
          "Support diverse evaluation methods with rich question types",
          "Significantly reduce teacher workload with automatic grading",
          "Support individualized instruction with detailed analysis reports"
        ]
      },
      "corporate": {
        "title": "For Corporate Training",
        "description": "Support employee skill development and certification acquisition. Build effective human resource development programs.",
        "benefits": [
          "Establish quantitative training effectiveness measurement and improvement cycles",
          "Create customized training content by department and job type",
          "Centralized management of participation status for efficient HR operations",
          "Support internal certification systems with certificate issuance"
        ]
      },
      "certification": {
        "title": "For Certification Exams",
        "description": "Implementation of public qualifications and industry certification exams. Provide a secure and fair testing environment.",
        "benefits": [
          "Full-scale exam operations with time limits and passing score settings",
          "Ensure exam fairness with anti-cheating features",
          "Support large-scale exams with candidate management system",
          "Streamline certification process with automatic official certificate issuance"
        ]
      }
    },
    "cta": {
      "tryFree": "Try Free",
      "watchDemo": "Watch Demo"
    },
    "mockup": {
      "badge": "Active",
      "previewDescription": "Experience the actual quiz interface",
      "previewButton": "View Preview",
      "education": {
        "title": "Final Exam - Math II",
        "questionUnit": " questions",
        "stats": {
          "students": "Students",
          "avgTime": "Avg Time",
          "avgScore": "Avg Score"
        },
        "content": {
          "title": "Question Types",
          "multipleChoice": "Multiple Choice",
          "essay": "Essay",
          "calculation": "Calculation"
        }
      },
      "corporate": {
        "title": "New Employee Training - Compliance",
        "stats": {
          "trainees": "Trainees",
          "completion": "Completion",
          "passRate": "Pass Rate"
        },
        "content": {
          "title": "Training Modules",
          "ethics": "Business Ethics",
          "security": "Info Security",
          "harassment": "Anti-Harassment"
        }
      },
      "certification": {
        "title": "IT Certification - Fundamental IT Engineer",
        "stats": {
          "questions": "Questions",
          "timeLimit": "Time Limit",
          "passScore": "Pass Score"
        },
        "content": {
          "title": "Exam Features",
          "realExam": "Real exam environment",
          "instantScoring": "Instant scoring & feedback",
          "certificate": "Auto certificate generation"
        }
      }
    },
    "list": {
      "builder": {
        "title": "Intuitive Quiz Builder",
        "description": "Easily create and rearrange questions with drag & drop. Anyone can use it without programming knowledge."
      },
      "questionTypes": {
        "title": "Diverse Question Types",
        "description": "Supports various question formats such as true/false, single choice, multiple choice, and free text. Pro plan offers even more advanced question types."
      },
      "analytics": {
        "title": "Detailed Analysis Reports",
        "description": "Visually confirm test-takers' scores and correct answer rates for each question. Provides insights to maximize learning effectiveness."
      },
      "scoring": {
        "title": "Automatic Scoring System",
        "description": "Immediately check results with automatic scoring for selection and specified answers. Manual grading mode also allows for more flexible evaluation."
      },
      "import": {
        "title": "Excel/CSV Integration",
        "description": "Bulk import existing questions from Excel or CSV. Efficiently register large volumes of questions. (Pro plan)"
      },
      "certificates": {
        "title": "Certificate Issuance",
        "description": "Automatically generate customizable certificates for download as PDF or auto-send to test-takers. (Pro plan)"
      },
      "security": {
        "title": "Security Measures",
        "description": "Securely manage important exam content with password protection and access restriction features."
      },
      "feedback": {
        "title": "Feedback System",
        "description": "Support learners' comprehension with explanations for each question and comment functions during grading."
      },
      "ai": {
        "title": "AI Question Generation",
        "description": "Simply specify a topic, and AI automatically creates high-quality questions. Save time while preparing diverse questions. (Pro plan)"
      }
    }
  },
  "cta": {
    "title": "Create Professional Quizzes Now",
    "description": "With ExamForge's user-friendly interface, you can create and distribute quizzes and exams in minutes. Try it with our free plan.",
    "buttons": {
      "demo": "View Demo",
      "signup": "Create Free Account"
    }
  },
  "pricing": {
    "title": "Simple Pricing Plans",
    "description": "Choose from three plans to suit your needs. Upgrade as you grow.",
    "toggle": {
      "monthly": "monthly",
      "annually": "annually",
      "discount": "17% OFF"
    },
    "plans": {
      "features": {
        "included": "Features Included",
        "quizzes": {
          "label": "Quiz Creation",
          "free": "Quizzes: up to 5",
          "pro": "Quizzes: unlimited",
          "premium": "Quizzes: unlimited"
        },
        "members": {
          "label": "Team Members",
          "free": "Members: up to 3",
          "pro": "Members: up to 20",
          "premium": "Members: unlimited"
        },
        "questions": {
          "label": "Questions per Quiz",
          "free": "Questions: 20 per quiz",
          "pro": "Questions: 200 per quiz",
          "premium": "Questions: unlimited"
        },
        "responses": {
          "label": "Monthly Responses",
          "free": "Responses: 100 per month/quiz",
          "pro": "Responses: 3,000 per month/quiz",
          "premium": "Responses: unlimited"
        },
        "storage": {
          "label": "Storage Capacity",
          "free": "Storage: 100MB",
          "pro": "Storage: 10GB",
          "premium": "Storage: unlimited"
        },
        "truefalse": "True/False Questions",
        "singlechoice": "Single Choice Questions",
        "multiplechoice": "Multiple Choice Questions",
        "freetext": "Free Text Questions",
        "autograding": "Auto Grading",
        "manualgrading": "Manual Grading",
        "password": "Password Protection",
        "subdomain": "Custom Subdomain",
        "media": "Media Embedding",
        "questionbank": "Question Bank",
        "advancedtypes": "Advanced Question Types",
        "analytics": "Detailed Analytics",
        "sections": "Section Organization",
        "certificates": "Certificate Issuance",
        "excel": "Excel/CSV Integration",
        "teams": "Team Creation",
        "customdesign": "Design Customization",
        "permissions": "Advanced Permission Control",
        "audit": "Audit Logging",
        "sla": "SLA Guarantee",
        "customdev": "Custom Development",
        "onpremise": "On-premise Support",
        "support": "Dedicated Support Manager",
        "allpro": "All Pro Plan Features",
        "aiquiz": "AI Question Generation",
        "aiimprovement": "AI Quality Improvement",
        "aigrading": "AI Auto Grading",
        "lmsmode": "LMS Mode",
        "pagebuilder": "Page Builder",
        "customdomain": "Custom Domain",
        "userauth": "User Authentication",
        "billing": "Billing System",
        "coursemanagement": "Course Management",
        "whitelabel": "White Label",
        "apiAccess": "API Access",
        "allbusiness": "All Business Plan Features"
      },
      "free": {
        "name": "Free Plan",
        "price": "$0",
        "period": "Forever free",
        "description": "Perfect for individuals and small teams",
        "cta": "Start for Free"
      },
      "pro": {
        "name": "Pro Plan",
        "price": "$29",
        "period": "per month/tenant",
        "description": "Perfect for educational institutions and businesses",
        "cta": "Upgrade",
        "popular": "Recommended"
      },
      "premium": {
        "name": "Premium Plan",
        "price": "$49",
        "period": "per month/tenant",
        "description": "For premiums wanting AI features and LMS",
        "cta": "Upgrade",
        "popular": "Popular",
        "badge": "AI + LMS"
      }
    },
    "guarantee": "Pro and Premium plans include a 14-day free trial. Contact us if you have any questions.",
    "viewDetails": "View Plans in Detail",
    "cta": "Try Free Now"
  },
  "pages": {
    "contact": {
      "title": "Contact Us",
      "description": "If you have any questions or inquiries, please feel free to contact us.",
      "form": {
        "name": "Name",
        "email": "Email Address",
        "company": "Company/Organization",
        "subject": "Subject",
        "message": "Message",
        "submit": "Submit",
        "success": "Your inquiry has been received. We will contact you once our staff reviews it.",
        "error": "An error occurred. Please try again or contact us directly by email."
      },
      "contact": {
        "title": "Other Ways to Contact Us",
        "email": "Email: info@examforge.com",
        "phone": "Phone: +1-XXX-XXX-XXXX",
        "address": "Address: 123 Main St, Suite 456, New York, NY 10001"
      },
      "faq": {
        "title": "Frequently Asked Questions",
        "questions": [
          {
            "question": "What can I do with the free plan?",
            "answer": "With the free plan, you can create up to 5 quizzes with 20 questions each and accept up to 100 responses per month per quiz. Basic question types and auto-grading features are also available."
          },
          {
            "question": "How do I upgrade to the Pro plan?",
            "answer": "You can upgrade to the Pro plan from your account settings under billing information. Enter your credit card details to start using it immediately."
          },
          {
            "question": "Can I cancel at any time?",
            "answer": "Yes, you can cancel at any time. You'll continue to have access to the service until the end of your billing period. We also offer a 30-day money-back guarantee."
          }
        ]
      }
    },
    "terms": {
      "title": "Terms of Service",
      "updated": "Last Updated: April 1, 2025",
      "sections": [
        {
          "title": "1. Application of Terms of Service",
          "content": "These Terms of Service set forth the conditions for the use of the ExamForge service (hereinafter referred to as the 'Service') provided by ExamForge Inc. (hereinafter referred to as the 'Company'). By using the Service, users are deemed to have agreed to these Terms of Service."
        },
        {
          "title": "2. Service Content",
          "content": "The Service provides an online quiz and exam creation platform. Users can create, distribute, and manage quizzes and exams. Service content may be changed without notice."
        },
        {
          "title": "3. Account",
          "content": "Users are responsible for creating and maintaining their accounts with accurate and up-to-date information. Users have the obligation to notify the Company immediately in the event of any unauthorized use or breach of account information."
        },
        {
          "title": "4. Service Fees",
          "content": "The Service includes free and paid plans. The fees for paid plans shall be as posted on the Company website. Fees may be changed without notice."
        },
        {
          "title": "5. Prohibited Actions",
          "content": "Users must not engage in illegal activities or infringe upon the rights of third parties while using the Service. Actions that interfere with the normal operation of the Service are also prohibited."
        }
      ]
    },
    "privacy": {
      "title": "Privacy Policy",
      "updated": "Last Updated: April 1, 2025",
      "sections": [
        {
          "title": "1. Collection of Personal Information",
          "content": "The Company collects users' personal information to the extent necessary for providing the Service. The collected information includes names, email addresses, payment information, etc."
        },
        {
          "title": "2. Purpose of Using Personal Information",
          "content": "Collected personal information is used for service provision, customer support, service improvement, marketing activities, etc. We will not use it for purposes other than those specified, except as required by law."
        },
        {
          "title": "3. Sharing of Personal Information",
          "content": "The Company will not provide personal information to third parties except as required by law or based on contracts with service providers. Service providers are obligated to implement appropriate management measures."
        },
        {
          "title": "4. Security",
          "content": "The Company implements appropriate security measures to prevent the leakage, loss, or damage of personal information."
        },
        {
          "title": "5. Use of Cookies and Similar Technologies",
          "content": "Our services use cookies and similar technologies to improve user experience and service. Users can restrict the use of these through browser settings."
        }
      ]
    },
    "legal": {
      "title": "Legal Information",
      "sections": [
        {
          "title": "Business Name",
          "content": "ExamForge Inc."
        },
        {
          "title": "Representative",
          "content": "John Smith"
        },
        {
          "title": "Location",
          "content": "123 Main St, Suite 456, New York, NY 10001"
        },
        {
          "title": "Contact",
          "content": "Phone: +1-XXX-XXX-XXXX (Hours: Weekdays 10:00-18:00)\nEmail: info@examforge.com"
        },
        {
          "title": "Sales Price",
          "content": "Each pricing plan is based on the price shown on the service website. All displayed prices include tax."
        },
        {
          "title": "Payment Methods",
          "content": "Credit Card Payment (VISA, Mastercard, American Express, JCB)\nBank Transfer (Premium plan only)"
        },
        {
          "title": "Payment Timing",
          "content": "Credit Card Payment: Automatic payment on contract renewal date each month\nBank Transfer: Payment within 14 days of invoice issuance"
        },
        {
          "title": "Contract Period/Renewal",
          "content": "The contract period is 1 month for monthly plans and 12 months for annual plans. If cancellation procedures are not completed 7 days before the expiration date, the contract will be automatically renewed under the same conditions."
        },
        {
          "title": "Cancellation/Returns",
          "content": "Due to the nature of digital services, returns are not accepted. However, paid plans include a 14-day free trial period."
        }
      ]
    }
  },
  "terms": {
    "title": "Terms of Service",
    "lastUpdated": "Last updated: April 12, 2025",
    "sections": {
      "acceptance": {
        "title": "1. Acceptance of Terms",
        "content": "By accessing or using ExamForge's services, you agree to be bound by these Terms of Service and all applicable laws and regulations."
      },
      "use": {
        "title": "2. Use of Services",
        "content": "You may use our services only as permitted by law and in accordance with these Terms. You agree not to misuse our services or help anyone else do so."
      },
      "accounts": {
        "title": "3. User Accounts",
        "content": "You are responsible for safeguarding the password that you use to access our services and for any activities or actions under your password."
      },
      "ip": {
        "title": "4. Intellectual Property",
        "content": "Our services and all content included on them, such as text, graphics, logos, and software, are the property of ExamForge or its licensors and are protected by copyright and other intellectual property laws."
      },
      "termination": {
        "title": "5. Termination",
        "content": "We may terminate or suspend your access to our services immediately, without prior notice or liability, for any reason whatsoever, including without limitation if you breach these Terms."
      },
      "changes": {
        "title": "6. Changes to Terms",
        "content": "We reserve the right, at our sole discretion, to modify or replace these Terms at any time. We will notify you of any changes by posting the new Terms on this page."
      }
    }
  },
  "privacy": {
    "title": "Privacy Policy",
    "lastUpdated": "Last updated: April 12, 2025",
    "sections": {
      "introduction": {
        "title": "1. Introduction",
        "content": "This Privacy Policy describes how ExamForge (\"we\", \"us\", or \"our\") collects, uses, and shares your personal information when you use our website and services."
      },
      "collection": {
        "title": "2. Information We Collect",
        "content": "We may collect personal information that you provide directly to us when you use our services, such as your name, email address, and any other information you choose to provide."
      },
      "usage": {
        "title": "3. How We Use Your Information",
        "content": "We use the information we collect for various purposes, including to provide and improve our services, communicate with you, and comply with our legal obligations."
      },
      "security": {
        "title": "4. Data Security",
        "content": "We implement appropriate technical and organizational measures to protect your personal information from unauthorized access, disclosure, alteration, or destruction."
      },
      "rights": {
        "title": "5. Your Rights",
        "content": "Depending on your location, you may have certain rights regarding your personal information, such as the right to access, correct, or delete your data."
      },
      "changes": {
        "title": "6. Changes to This Privacy Policy",
        "content": "We may update this Privacy Policy from time to time. We will notify you of any changes by posting the new Privacy Policy on this page."
      }
    }
  },
  "auth": {
    "signin": {
      "title": "Sign in to your account",
      "subtitle": "or",
      "homeLink": "return home",
      "email": "Email address",
      "password": "Password",
      "signinButton": "Sign in",
      "signingIn": "Signing in...",
      "withProvider": "Sign in with %s",
      "dividerText": "or",
      "testCredentialsTitle": "Test Account:",
      "testCredentialsInfo": "Email: test@example.com\nPassword: password",
      "signupLink": "Create account",
      "rememberMe": "Remember me",
      "forgotPassword": "Forgot password?",
      "sessionExpired": "Your session has expired. Please sign in again.",
      "errorGeneric": "An authentication error occurred. Please try again.",
      "welcome": {
        "title": "Welcome back!",
        "subtitle": "Resume efficient quiz and exam management with ExamForge.",
        "benefit1": {
          "title": "Centralized Quiz Management",
          "description": "Manage, analyze, and improve all your quizzes in one place"
        },
        "benefit2": {
          "title": "Real-time Analytics",
          "description": "Instantly understand test-taker performance and response trends"
        },
        "benefit3": {
          "title": "Secure Environment",
          "description": "Your data is safely protected and always accessible"
        }
      }
    },
    "signout": {
      "title": "Signing out...",
      "message": "Thank you for using our service",
      "homeLink": "Return to Home"
    },
    "signup": {
      "title": "Create your account",
      "subtitle": "Already have an account?",
      "signinLink": "Sign in",
      "name": "Full name",
      "email": "Email address",
      "password": "Password",
      "confirmPassword": "Confirm password",
      "continueWithGoogle": "Continue with Google",
      "continueWithGitHub": "Continue with GitHub",
      "orContinueWith": "Or continue with email",
      "termsOfService": "Terms of Service",
      "privacyPolicy": "Privacy Policy",
      "and": " and ",
      "agreeToTerms": "I agree to the",
      "createAccount": "Create account",
      "creatingAccount": "Creating...",
      "benefits": {
        "title": "Get started with ExamForge",
        "item1": {
          "title": "Easy Quiz Creation",
          "description": "Create professional quizzes in minutes with our intuitive editor"
        },
        "item2": {
          "title": "Rich Question Types",
          "description": "Support for various question formats from multiple choice to essay"
        },
        "item3": {
          "title": "Detailed Analytics",
          "description": "Analyze test-taker performance and response trends in detail"
        }
      }
    },
    "error": {
      "title": "Authentication Error",
      "configuration": "There is a problem with the authentication configuration. Please contact the administrator.",
      "accessDenied": "Access denied.",
      "verification": "Failed to verify authentication information.",
      "sessionExpired": "Your session has expired. Please sign in again.",
      "oauthSignin": "Failed to sign in with external service.",
      "oauthCallback": "Failed to process response from external service.",
      "oauthCreateAccount": "Failed to create account with external service.",
      "emailCreateAccount": "Failed to create email account.",
      "callback": "Authentication processing failed.",
      "oauthAccountNotLinked": "This account is registered with a different authentication method.",
      "emailSignin": "Email sign in failed.",
      "credentialsSignin": "Incorrect email address or password.",
      "default": "An error occurred during authentication.",
      "tryAgain": "Try signing in again",
      "backToHome": "Back to home"
    }
  },
  "faq": {
    "title": "Frequently Asked Questions",
    "description": "Common questions and answers about ExamForge to help you get started.",
    "questions": {
      "freePlanLimits": {
        "question": "What can I do with the free plan?",
        "answer": "With the free plan, you can create up to 5 quizzes with 20 questions each and accept up to 100 responses per month per quiz. Basic question types including true/false, single choice, multiple choice, and free text questions are available, along with automatic grading features."
      },
      "proUpgrade": {
        "question": "How do I upgrade to the Pro plan?",
        "answer": "You can upgrade from your dashboard by going to Settings \u2192 Plan Management. Simply enter your credit card information to immediately start using Pro plan features. We also offer a 14-day free trial."
      },
      "dataSecurity": {
        "question": "How secure is my data?",
        "answer": "ExamForge implements SSL encryption, regular backups, and strict access controls. Your data is stored in security-certified data centers and we comply with GDPR and privacy protection regulations. We take data security very seriously."
      },
      "browserSupport": {
        "question": "Which browsers are supported?",
        "answer": "We support the latest versions of Chrome, Firefox, Safari, and Microsoft Edge. Mobile devices (iOS Safari, Android Chrome) are also fully supported. Internet Explorer 11 and earlier versions are not supported."
      },
      "customerSupport": {
        "question": "What customer support do you provide?",
        "answer": "We provide email support (weekdays 10:00-18:00). Pro plan users receive priority support, and Premium plan users get a dedicated support manager. We also maintain comprehensive FAQ and help documentation."
      },
      "dataExport": {
        "question": "Can I export my data?",
        "answer": "Yes, you can export your quiz data and results in CSV and Excel formats. Pro plan users can also generate advanced analytics reports in PDF format. Data migration and integration with other systems is straightforward."
      },
      "teamFeatures": {
        "question": "How do team features work?",
        "answer": "Pro plan supports up to 20 team members, while Premium plan offers unlimited members. Role-based permission management allows you to set detailed permissions for editors, viewers, administrators, and more."
      }
    }
  },
  "dashboard": {
    "title": "Dashboard",
    "welcome": "Welcome back, {name}",
    "overview": "Overview",
    "recentActivity": "Recent Activity",
    "quickActions": {
      "title": "Quick Actions",
      "createQuiz": {
        "label": "Create New Quiz",
        "description": "Quickly create a new quiz"
      },
      "inviteUsers": {
        "label": "Invite Participants",
        "description": "Invite team members"
      },
      "viewReports": {
        "label": "View Reports",
        "description": "View detailed analytics reports"
      },
      "manageSettings": {
        "label": "Manage Settings",
        "description": "Manage account settings"
      },
      "questionBank": {
        "label": "Question Bank",
        "description": "Manage question bank"
      },
      "memberManagement": {
        "label": "Member Management",
        "description": "Manage members"
      },
      "exportData": {
        "label": "Export",
        "description": "Export data"
      },
      "customizeTheme": {
        "label": "Theme",
        "description": "Customize theme"
      },
      "moreActions": "More Actions",
      "needHelp": "Need help?",
      "helpCenter": "Visit Help Center"
    },
    "todaysTasks": "Today's Tasks",
    "today": "Today",
    "tasksRemaining": "Remaining",
    "tasksCompleted": "Completed",
    "settings": "Settings",
    "profile": "Profile",
    "logout": "Logout",
    "recentAchievements": "Recent Achievements",
    "weeklyCompletionRate": "Weekly Completion Rate",
    "newParticipants": "New Participants",
    "defaultUser": "User",
    "navigation": {
      "menu": "Menu",
      "dashboard": "Dashboard",
      "quizzes": "Quiz Management",
      "createQuiz": "Create Quiz",
      "questionBank": "Question Bank",
      "templates": "Templates",
      "analytics": "Reports & Analytics",
      "members": "Member Management",
      "media": "Media Library",
      "settings": "Settings",
      "teamSettings": "Team Settings",
      "help": "Help",
      "documentation": "Documentation",
      "expand": "Expand sidebar",
      "collapse": "Collapse sidebar",
      "upgradePrompt": "Get access to more features",
      "upgradeCta": "Upgrade Plan"
    },
    "tasks": {
      "marketingQuizReview": "Marketing Basics Quiz Review",
      "newEmployeeTrainingReview": "New Employee Training Results Review",
      "q2AssessmentPrep": "Q2 Assessment Test Preparation"
    },
    "stats": {
      "totalQuizzes": "Total Quizzes",
      "monthlyParticipants": "Monthly Participants",
      "averageScore": "Average Score",
      "activeQuizzes": "Active Quizzes",
      "noData": "No data available"
    },
    "recentQuizzes": {
      "title": "Recent Quizzes",
      "created": "Created",
      "edit": "Edit",
      "preview": "Preview",
      "viewAll": "View All",
      "questions": "questions",
      "questionsCount": "Questions: {count}",
      "participantsCount": "Participants: {count}",
      "status": {
        "published": "Published",
        "draft": "Draft",
        "archived": "Archived"
      },
      "statusBadge": {
        "published": "Published",
        "draft": "Draft",
        "archived": "Archived"
      },
      "actions": {
        "duplicate": "Duplicate",
        "share": "Share",
        "export": "Export",
        "delete": "Delete"
      },
      "noQuizzes": "No quizzes found"
    },
    "activity": {
      "title": "Activity",
      "quizCreated": "Quiz was created",
      "quizCompleted": "Quiz was completed",
      "userJoined": "New user joined",
      "viewAll": "View All Activity",
      "timeAgo": {
        "minutes": "{minutes} minutes ago",
        "hours": "{hours} hours ago"
      },
      "types": {
        "quizCompleted": {
          "title": "Quiz Completed",
          "description": "{user} completed {quiz}"
        },
        "quizCreated": {
          "title": "Quiz Created",
          "description": "New quiz {quiz} was created"
        },
        "userJoined": {
          "title": "New User Joined",
          "description": "{user} joined the team"
        },
        "quizEdited": {
          "title": "Quiz Edited",
          "description": "{quiz} questions were updated"
        },
        "quizShared": {
          "title": "Quiz Shared",
          "description": "{quiz} was shared with new members"
        }
      },
      "metadata": {
        "score": "Score: {score}%",
        "participants": "Participants: {participants}"
      },
      "noActivity": "No recent activity"
    },
    "usage": {
      "title": "Usage",
      "noData": "No usage data available",
      "quizzes": "Quizzes",
      "participants": "Monthly Participants",
      "storage": "Storage",
      "members": "Members",
      "currentPlan": "Current Plan",
      "upgrade": "Upgrade",
      "unlimited": "Unlimited",
      "quizLimit": "Quiz Limit",
      "participantLimit": "Participant Limit",
      "units": {
        "items": "items",
        "peoplePerMonth": "people/month",
        "people": "people",
        "mb": "MB"
      },
      "status": {
        "nearLimit": "Near Limit",
        "warning": "Warning",
        "normal": "Normal"
      },
      "plans": {
        "free": "Free Plan",
        "pro": "Pro Plan",
        "premium": "Premium Plan"
      },
      "metrics": {
        "quizzes": "Quizzes",
        "participants": "Monthly Participants",
        "storage": "Storage",
        "members": "Members"
      },
      "percentUsed": "{percent}% used",
      "remaining": "Remaining: {amount} {unit}",
      "upgradePrompt": "Want to use more features?",
      "upgradeDescription": "Upgrade to Pro plan for unlimited quiz creation, advanced analytics, AI auto-generation, and more.",
      "priceFrom": "$29/month",
      "from": "from",
      "showDetails": "Show detailed usage"
    },
    "actions": {
      "title": "Quick Actions",
      "createQuiz": "Create New Quiz",
      "inviteUsers": "Invite Participants",
      "viewReports": "View Reports",
      "manageSettings": "Manage Settings"
    },
    "planStatus": {
      "title": "Current Plan",
      "plans": {
        "free": "Free Plan",
        "pro": "Pro Plan",
        "premium": "Premium Plan"
      },
      "usage": {
        "quizzes": "Quizzes",
        "responses": "Responses this month",
        "questionsPerQuiz": "Questions per quiz",
        "upTo": "Up to"
      },
      "features": {
        "title": "Plan Features",
        "aiGeneration": "AI Question Generation",
        "advancedAnalytics": "Advanced Analytics",
        "excelImport": "Excel Bulk Import"
      },
      "upgradeButton": "Upgrade to Pro",
      "subscription": {
        "nextBilling": "Next billing date"
      }
    },
    "quizzes": {
      "analytics": {
        "title": "Quiz Analytics",
        "totalResponses": "Total Responses",
        "avgScore": "Average Score",
        "completionRate": "Completion Rate",
        "avgTime": "Average Time",
        "back": "Back to Quiz",
        "export": "Export",
        "exporting": "Exporting...",
        "exportSuccess": "Analytics exported successfully",
        "exportFailed": "Failed to export analytics",
        "exportRequiresPro": "Export feature requires Pro plan",
        "filterAll": "All Time",
        "filter30d": "Last 30 Days",
        "filter7d": "Last 7 Days",
        "noDataAvailable": "No data available for the selected period"
      }
    }
  },
  "plans": {
    "meta": {
      "title": "Pricing Plan Comparison | ExamForge",
      "description": "Compare ExamForge pricing plans in detail. Review features and pricing for Free, Pro, and Premium plans."
    },
    "title": "Find the Perfect Plan for You",
    "subtitle": "Pro and Premium plans include a 14-day free trial. Upgrade or downgrade anytime.",
    "features": {
      "feature": "Feature",
      "basic": "Basic Features",
      "question_types": "Question Types",
      "advanced": "Advanced Features",
      "premium_only": "Premium Only",
      "quizzes": {
        "label": "Quiz Creation"
      },
      "members": {
        "label": "Team Members"
      },
      "questions": {
        "label": "Questions per Quiz"
      },
      "responses": {
        "label": "Monthly Responses"
      },
      "storage": {
        "label": "Storage Capacity"
      }
    },
    "faq": {
      "title": "Frequently Asked Questions",
      "billing": {
        "question": "What's the difference between annual and monthly billing?",
        "answer": "Annual billing offers approximately 17% savings compared to monthly billing. Annual plans are billed yearly in advance, while monthly plans auto-renew each month. You can switch between billing cycles at any time."
      },
      "upgrade": {
        "question": "How do I upgrade my plan?",
        "answer": "Navigate to your dashboard settings and select 'Plan Management' to choose your desired plan. Upgrades take effect immediately and charges are prorated."
      },
      "downgrade": {
        "question": "Can I downgrade my plan?",
        "answer": "Yes, you can downgrade anytime. The downgrade will take effect at your next renewal date. Your existing content remains accessible, but features exceeding the lower plan's limits will be restricted."
      },
      "trial": {
        "question": "Is there a free trial?",
        "answer": "The Free plan lets you test core features indefinitely. Additionally, paid plans include a 14-day free trial, so you can try them risk-free."
      },
      "payment": {
        "question": "What payment methods do you accept?",
        "answer": "We accept major credit cards (VISA, Mastercard, American Express, JCB). Premium plans also support bank transfers."
      },
      "cancel": {
        "question": "How do I cancel my subscription?",
        "answer": "Go to your dashboard settings, select 'Plan Management', and click 'Cancel Plan'. You'll retain access until the end of your current billing period."
      },
      "premium": {
        "question": "Tell me more about Premium plans",
        "answer": "Premium plans are our top-tier solution featuring AI capabilities and LMS mode. Includes AI question generation, quality improvement suggestions, auto-grading, plus comprehensive LMS features like page builder, custom domains, billing integration, and course management."
      }
    },
    "cta": {
      "title": "Ready to Get Started?",
      "subtitle": "Start using ExamForge for free today and create professional quizzes and exams.",
      "button": "Start for Free",
      "note": "No credit card required \u00b7 Upgrade anytime"
    }
  },
  "quizManagement": {
    "cardActions": {
      "openMenu": "Open menu",
      "preview": "Preview",
      "edit": "Edit",
      "share": "Share",
      "duplicate": "Duplicate",
      "analytics": "Analytics",
      "delete": "Delete"
    },
    "cardPresentation": {
      "updated": "Updated"
    },
    "listContent": {
      "errorLoading": "Failed to load quizzes",
      "noQuizzes": "No quizzes found",
      "noMatchingQuizzes": "No quizzes match your search criteria.",
      "noQuizzesCreated": "No quizzes have been created yet. Create your first quiz to get started.",
      "showingResults": "Showing {start}-{end} of {total} results",
      "errorProcessing": "An error occurred while processing parameters. Please reload the page."
    },
    "listHeader": {
      "title": "Quiz Management",
      "subtitle": "Manage and edit your created quizzes",
      "createNewQuiz": "Create New Quiz",
      "view": "View",
      "itemsPerPage": "Items per page"
    },
    "search": {
      "placeholder": "Search quizzes...",
      "label": "Search:"
    },
    "filters": {
      "status": {
        "placeholder": "Status",
        "all": "All",
        "draft": "Draft",
        "published": "Published",
        "archived": "Archived"
      },
      "sort": {
        "placeholder": "Sort by",
        "createdDesc": "Created (Newest)",
        "createdAsc": "Created (Oldest)",
        "updatedDesc": "Updated (Newest)",
        "updatedAsc": "Updated (Oldest)",
        "titleAsc": "Title (A-Z)",
        "titleDesc": "Title (Z-A)",
        "responsesDesc": "Responses (Most)",
        "responsesAsc": "Responses (Least)"
      },
      "clear": "Clear",
      "tags": "Tags:"
    },
    "createQuiz": {
      "title": "Title *",
      "titlePlaceholder": "Enter quiz title",
      "description": "Description",
      "descriptionPlaceholder": "Enter quiz description (optional)",
      "descriptionHelp": "This description will be shown to participants",
      "scoringMode": "Scoring Mode",
      "scoringModePlaceholder": "Select scoring mode",
      "autoScoring": "Auto Scoring",
      "manualScoring": "Manual Scoring",
      "sharingMode": "Sharing Mode",
      "sharingModePlaceholder": "Select sharing mode",
      "urlSharing": "URL Sharing",
      "passwordProtected": "Password Protected",
      "password": "Password",
      "passwordPlaceholder": "Enter access password",
      "passwordHelp": "Participants will need this password to access the quiz"
    },
    "deleteDialog": {
      "title": "Delete Quiz?",
      "description": "Deleting will remove all related questions and response data. This action cannot be undone.",
      "cancel": "Cancel",
      "deleteButton": "Delete",
      "deleting": "Deleting..."
    },
    "createModal": {
      "title": "Create New Quiz",
      "create": "Create",
      "creating": "Creating...",
      "cancel": "Cancel",
      "createSuccess": "Quiz created successfully",
      "createError": "Failed to create quiz"
    },
    "editor": {
      "basicInfo": "Quiz Basic Settings",
      "description": "Description",
      "descriptionPlaceholder": "Enter quiz description",
      "passingScore": "Passing Score (%)",
      "scoringMode": "Scoring Mode",
      "autoScoring": "Auto Scoring",
      "manualScoring": "Manual Scoring",
      "passwordProtection": "Password Protection",
      "enablePasswordProtection": "Enable password protection",
      "passwordPlaceholder": "Enter password",
      "tags": "Tags",
      "addTag": "Add tag",
      "addTagButton": "Add",
      "coverImage": "Cover Image",
      "coverImageAlt": "Cover image",
      "uploadCoverImage": "Upload Cover Image (Pro Plan)",
      "timeLimit": "Time Limit (minutes)",
      "timeLimitPlaceholder": "Unlimited",
      "shuffleQuestions": "Shuffle Questions",
      "shuffleOptions": "Shuffle Options",
      "maxAttempts": "Max Attempts",
      "maxAttemptsPlaceholder": "Unlimited",
      "proPlanFeature": "Pro Plan Feature",
      "minutes": "minutes",
      "coverImageHelperText": "Recommended size: 1200x630px",
      "publish": {
        "title": "Publish Quiz",
        "subdomain": "Subdomain Settings",
        "subdomainPlaceholder": "my-quiz",
        "domainSuffix": ".quizservice.com",
        "subdomainHelp": "3-30 characters, lowercase letters, numbers, and hyphens only",
        "checking": "Checking...",
        "available": "Available",
        "unavailable": "Already in use",
        "passwordProtectionInfo": "Password protection is enabled. Access password:",
        "publicUrlInfo": "The quiz will be published at:",
        "cancel": "Cancel",
        "publishButton": "Publish",
        "publishSuccess": "Quiz published successfully",
        "publishError": "Failed to publish"
      },
      "header": {
        "saveSuccess": "Saved successfully",
        "saveError": "Failed to save",
        "saving": "Saving...",
        "savedAt": "Saved at",
        "unsavedChanges": "Unsaved changes",
        "preview": "Preview",
        "publishSettings": "Publish Settings",
        "save": "Save"
      },
      "imageUpload": {
        "title": "Upload Image",
        "dragDrop": "Drag & drop an image, or click to select",
        "clickToUpload": "Click to upload",
        "uploading": "Uploading...",
        "uploadError": "Upload failed",
        "maxSize": "Max file size: 10MB",
        "supportedFormats": "Supported formats: JPEG, PNG, GIF, WebP",
        "deleteTitle": "Delete Image",
        "deleteDescription": "Are you sure you want to delete this image?",
        "cancel": "Cancel",
        "delete": "Delete"
      },
      "questions": {
        "empty": "No questions yet. Add questions from the toolbar above.",
        "questionNumber": "Question {number}",
        "noQuestionText": "(No question text)",
        "points": "{points} points",
        "pointsLabel": "points",
        "moveUp": "Move up",
        "moveDown": "Move down",
        "duplicate": "Duplicate",
        "delete": "Delete",
        "isRequired": "Required answer",
        "isRequiredDescription": "Respondents must answer this question"
      },
      "questionTypes": {
        "addQuestion": "Add Question",
        "questionBank": "Question Bank",
        "selectFromSaved": "Select from saved questions",
        "proLabel": "PRO",
        "truefalse": {
          "label": "True/False",
          "description": "Question about correctness",
          "questionText": "Question Text",
          "questionPlaceholder": "Enter your question text",
          "correctAnswer": "Correct Answer",
          "true": "True",
          "false": "False",
          "points": "Points",
          "hint": "Hint",
          "hintPlaceholder": "Enter a hint (optional)",
          "addHint": "Add Hint",
          "explanation": "Explanation",
          "explanationPlaceholder": "Enter an explanation (optional)",
          "addExplanation": "Add Explanation"
        },
        "singlechoice": {
          "label": "Single Choice",
          "description": "Select one answer only",
          "questionText": "Question Text",
          "questionPlaceholder": "Enter your question text",
          "options": "Options",
          "addOption": "Add Option",
          "option": "Option",
          "points": "Points",
          "hint": "Hint",
          "hintPlaceholder": "Enter a hint (optional)",
          "addHint": "Add Hint",
          "explanation": "Explanation",
          "explanationPlaceholder": "Enter an explanation (optional)",
          "addExplanation": "Add Explanation"
        },
        "multiplechoice": {
          "label": "Multiple Choice",
          "description": "Select multiple answers",
          "questionText": "Question Text",
          "questionPlaceholder": "Enter your question text",
          "options": "Options",
          "addOption": "Add Option",
          "option": "Option",
          "selectAtLeastOneCorrect": "Please select at least one correct answer",
          "points": "Points",
          "hint": "Hint",
          "hintPlaceholder": "Enter a hint (optional)",
          "addHint": "Add Hint",
          "explanation": "Explanation",
          "explanationPlaceholder": "Enter an explanation (optional)",
          "addExplanation": "Add Explanation"
        },
        "freetext": {
          "label": "Free Text",
          "description": "Text response question",
          "questionText": "Question Text",
          "questionPlaceholder": "Enter your question text",
          "correctAnswer": "Model Answer",
          "correctAnswerPlaceholder": "Enter model answer (for auto-grading)",
          "correctAnswerHint": "For auto-grading, the model answer will be compared by AI for scoring",
          "gradingCriteria": "Grading Criteria",
          "gradingCriteriaPlaceholder": "Enter grading criteria (for manual grading)",
          "points": "Points",
          "hint": "Hint",
          "hintPlaceholder": "Enter a hint (optional)",
          "addHint": "Add Hint",
          "explanation": "Explanation",
          "explanationPlaceholder": "Enter an explanation (optional)",
          "addExplanation": "Add Explanation"
        },
        "fillinblank": {
          "label": "Fill in the Blank",
          "description": "Fill in the gaps",
          "instructions": "Type [blank] where you want to create a blank space",
          "questionText": "Question Text",
          "questionPlaceholder": "Example: The capital of Japan is [blank].",
          "preview": "Preview",
          "blanksAnswers": "Blank Answers",
          "blank": "Blank",
          "correctAnswer": "Correct Answer",
          "alternativeAnswers": "Alternative Answers",
          "addAlternative": "Add Alternative",
          "alternativePlaceholder": "Alternative correct answer",
          "points": "Points",
          "hint": "Hint",
          "hintPlaceholder": "Enter a hint (optional)",
          "addHint": "Add Hint",
          "explanation": "Explanation",
          "explanationPlaceholder": "Enter an explanation (optional)",
          "addExplanation": "Add Explanation"
        },
        "matching": {
          "label": "Matching Question",
          "description": "Match items correctly",
          "questionText": "Question Text",
          "questionPlaceholder": "Match the items on the left with their correct pairs on the right",
          "matchingPairs": "Matching Pairs",
          "addPair": "Add Pair",
          "shuffleRight": "Shuffle Right",
          "leftColumn": "Left Column",
          "rightColumn": "Right Column",
          "leftPlaceholder": "Left item",
          "rightPlaceholder": "Right item",
          "matchingHint": "Right column items will be shuffled during the quiz",
          "points": "Points",
          "hint": "Hint",
          "hintPlaceholder": "Enter a hint (optional)",
          "addHint": "Add Hint",
          "explanation": "Explanation",
          "explanationPlaceholder": "Enter an explanation (optional)",
          "addExplanation": "Add Explanation"
        },
        "ordering": {
          "label": "Sorting Question",
          "description": "Arrange in correct order",
          "questionText": "Question Text",
          "questionPlaceholder": "Please arrange the items in the correct order",
          "sortItems": "Sort Items",
          "addItem": "Add Item",
          "itemPlaceholder": "Enter item text",
          "sortingHint": "Drag and drop to set the correct order",
          "points": "Points",
          "hint": "Hint",
          "hintPlaceholder": "Enter a hint (optional)",
          "addHint": "Add Hint",
          "explanation": "Explanation",
          "explanationPlaceholder": "Enter an explanation (optional)",
          "addExplanation": "Add Explanation"
        },
        "fileupload": {
          "label": "File Upload",
          "description": "Submit file as answer"
        },
        "diagram": {
          "label": "Diagram Question",
          "description": "Point to locations on diagram",
          "instructions": "Upload an image and click to add hotspots",
          "questionText": "Question Text",
          "questionPlaceholder": "Click on the correct location in the diagram",
          "diagramImage": "Diagram Image",
          "uploadImage": "Upload Image",
          "uploadHint": "Supports JPG, PNG, GIF formats",
          "addHotSpot": "Add Hotspot",
          "clickToAdd": "Click image to add",
          "changeImage": "Change Image",
          "hotSpotSettings": "Hotspot Settings",
          "labelPlaceholder": "Enter label",
          "correctAnswer": "Correct Answer",
          "points": "Points",
          "hint": "Hint",
          "hintPlaceholder": "Enter a hint (optional)",
          "addHint": "Add Hint",
          "explanation": "Explanation",
          "explanationPlaceholder": "Enter an explanation (optional)",
          "addExplanation": "Add Explanation"
        },
        "numeric": {
          "label": "Numeric Input",
          "description": "Answer with numbers",
          "questionText": "Question Text",
          "questionPlaceholder": "Enter a calculation or numeric question",
          "correctAnswer": "Correct Answer",
          "answerPlaceholder": "Correct numeric value",
          "tolerance": "Tolerance",
          "tolerancePlaceholder": "\u00b1 tolerance",
          "toleranceHint": "Example: Setting 0.1 accepts answers within \u00b10.1 of the correct answer",
          "allowRange": "Specify as Range",
          "minValue": "Minimum Value",
          "minPlaceholder": "Min value",
          "maxValue": "Maximum Value",
          "maxPlaceholder": "Max value",
          "unit": "Unit",
          "unitPlaceholder": "e.g., cm, kg, $",
          "decimalPlaces": "Decimal Places",
          "decimalPlaceholder": "e.g., 2",
          "manualGradingNote": "In manual grading mode, graders will review and score answers",
          "points": "Points",
          "hint": "Hint",
          "hintPlaceholder": "Enter a hint (optional)",
          "addHint": "Add Hint",
          "explanation": "Explanation",
          "explanationPlaceholder": "Enter an explanation (optional)",
          "addExplanation": "Add Explanation"
        },
        "proFeatureRequired": "Pro feature required"
      },
      "questionMedia": {
        "title": "Question Media",
        "proBadge": "PRO",
        "upgradeTitle": "Add Images & Videos with Pro Plan",
        "upgradeDescription": "Enhance your quizzes by adding images and videos to questions"
      },
      "multiMediaUpload": {
        "title": "Media Attachments",
        "clickOrDrag": "Click or drag files to upload",
        "supportedFormats": "Images: JPEG, PNG, GIF, WebP \u2022 Videos: MP4, WebM, OGG, MOV",
        "sizeLimit": "Images: max 10MB \u2022 Videos: max 500MB",
        "uploading": "Uploading...",
        "uploadSuccess": "{count, plural, one {# file} other {# files}} uploaded successfully",
        "uploadError": "Failed to upload files",
        "deleteTitle": "Delete Media",
        "deleteDescription": "Are you sure you want to delete this media file?",
        "deleteSuccess": "Media deleted successfully",
        "deleteError": "Failed to delete media",
        "cancel": "Cancel",
        "delete": "Delete",
        "image": "Image",
        "video": "Video",
        "preview": "Preview",
        "storageRemaining": "{remaining} remaining",
        "storageExceeded": "Storage limit exceeded. You have {remaining} remaining."
      },
      "proFeatures": {
        "title": "Pro Features",
        "proBadge": "PRO",
        "tabs": {
          "ai": "AI Features",
          "import": "Import",
          "advanced": "Advanced",
          "analytics": "Analytics"
        },
        "aiGeneration": {
          "title": "AI Question Generation",
          "description": "Automatically generate questions using AI",
          "generate": "Generate Questions"
        },
        "aiImprovement": {
          "title": "AI Quality Improvement",
          "description": "Analyze and improve existing questions with AI",
          "improve": "Improve Questions"
        },
        "excelImport": {
          "title": "Excel Bulk Import",
          "description": "Import multiple questions from Excel files",
          "upload": "Upload File"
        },
        "questionBank": {
          "title": "Question Bank",
          "description": "Select from saved question templates",
          "browse": "Browse Question Bank"
        },
        "advancedSettings": {
          "title": "Advanced Settings",
          "timeLimit": "Time Limit",
          "timeLimitDescription": "Set a time limit for the entire quiz",
          "minutes": "minutes",
          "maxAttempts": "Attempt Limit",
          "maxAttemptsDescription": "Limit how many times respondents can retake",
          "times": "times",
          "certificate": "Completion Certificate",
          "certificateDescription": "Automatically issue certificates to passing respondents",
          "configureCertificate": "Configure Certificate",
          "shuffleQuestions": "Shuffle Questions",
          "shuffleOptions": "Shuffle Options",
          "shuffleQuestionsDescription": "Randomly reorder questions for each participant",
          "shuffleOptionsDescription": "Randomly reorder answer choices for each participant"
        },
        "analytics": {
          "title": "Quiz Analytics",
          "detailedTitle": "Detailed Analytics",
          "realtime": "Real-time",
          "avgScore": "Average Score",
          "completionRate": "Completion Rate",
          "totalResponses": "Total Responses",
          "viewDetails": "View Details",
          "viewFullReport": "View Full Report"
        }
      }
    },
    "certificateVerify": {
      "title": "Certificate Verification",
      "valid": "Certificate for {name} - {quiz} issued on {date}",
      "expires": "Expires on {date}",
      "invalid": "Certificate not found or expired"
    }
  },
  "ui": {
    "pagination": {
      "previous": "Previous",
      "next": "Next",
      "morePages": "More pages"
    },
    "breadcrumb": {
      "more": "More"
    }
  },
  "socialProof": {
    "badge": "Track Record",
    "title": "Adopted by Many Companies and Educational Institutions",
    "subtitle": "ExamForge is utilized in corporate training and educational settings."
  },
  "components": {
    "mediaUpload": {
      "maxFilesReached": "Maximum files reached",
      "maxFilesReachedDescription": "You can only upload up to {max} files",
      "uploadSuccess": "Upload successful",
      "uploadSuccessDescription": "{count} file(s) uploaded successfully",
      "uploadError": "Upload failed",
      "storageUsed": "Storage used",
      "uploading": "Uploading...",
      "dropFiles": "Drop files here",
      "dragDropOrClick": "Drag & drop files here, or click to select",
      "maxSize": "Max file size: {size}",
      "deleteTitle": "Delete Media",
      "deleteDescription": "Are you sure you want to delete this media? This action cannot be undone.",
      "cancel": "Cancel",
      "delete": "Delete"
    }
  },
  "media": {
    "title": "Media Library",
    "description": "Manage all your uploaded media files in one place",
    "searchPlaceholder": "Search files...",
    "filters": {
      "all": "All files",
      "images": "Images",
      "videos": "Videos"
    },
    "actions": {
      "upload": "Upload",
      "download": "Download",
      "delete": "Delete",
      "edit": "Edit",
      "select": "Select",
      "cancelSelect": "Cancel Selection",
      "selectAll": "Select all"
    },
    "upload": {
      "title": "Upload Media",
      "description": "Add images and videos to your media library"
    },
    "storage": {
      "title": "Storage Usage",
      "usage": "{used} of {total} used"
    },
    "empty": {
      "title": "No media files",
      "description": "Upload your first file to get started"
    },
    "errors": {
      "fetchFailed": "Failed to load media files",
      "deleteFailed": "Failed to delete files"
    },
    "messages": {
      "deleteSuccess": "{count, plural, one {# file} other {# files}} deleted successfully",
      "editSuccess": "Image edited successfully"
    },
    "editor": {
      "title": "Edit Image",
      "description": "Crop and rotate your image",
      "rotateLeft": "Rotate Left",
      "rotateRight": "Rotate Right",
      "crop": "Crop",
      "cropActive": "Cropping",
      "applyCrop": "Apply Crop",
      "rotation": "Rotation",
      "download": "Download",
      "cancel": "Cancel",
      "save": "Save",
      "saving": "Saving..."
    }
  },
<<<<<<< HEAD
  "respondents": {
    "pageTitle": "Respondent Management",
    "pageDescription": "Manage quiz participants and analyze performance",
    "title": "Respondent Management",
    "description": "View and manage users who have taken your quizzes, analyze their performance and activity",
    "status": {
      "active": "Active",
      "inactive": "Inactive",
      "blocked": "Blocked"
    },
    "actions": {
      "export": "Export",
      "invite": "Invite",
      "sendEmail": "Send Email",
      "bulkActions": "Bulk Actions"
    },
    "stats": {
      "totalRespondents": "Total Respondents",
      "active": "Active",
      "avgScore": "Average Score",
      "avgScoreDescription": "Average performance across all respondents",
      "totalQuizzes": "Total Quiz Attempts",
      "totalQuizzesDescription": "Total number of quiz completions",
      "totalPoints": "Total Points Earned",
      "totalPointsDescription": "Total points earned by all respondents"
    },
    "search": {
      "placeholder": "Search by name or email..."
    },
    "filters": {
      "all": "All",
      "active": "Active",
      "inactive": "Inactive",
      "blocked": "Blocked"
    },
    "selected": "selected",
    "table": {
      "title": "Respondent List",
      "description": "All users who have taken quizzes",
      "selectAll": "Select All",
      "quizzes": "Quizzes",
      "avgScore": "Avg Score",
      "points": "Points"
    },
    "details": {
      "title": "Respondent Details",
      "description": "Detailed performance and activity history",
      "tabs": {
        "overview": "Overview",
        "quizzes": "Quiz History",
        "activity": "Activity Log"
      },
      "info": {
        "basic": "Basic Information",
        "email": "Email Address",
        "joined": "Joined",
        "status": "Status",
        "performance": "Performance",
        "completed": "Completed Quizzes",
        "avgScore": "Average Score",
        "totalPoints": "Total Points",
        "tags": "Tags"
      },
      "activityPlaceholder": "Activity log will be implemented in future updates"
    },
    "empty": {
      "title": "No Respondents",
      "description": "No users have taken quizzes yet",
      "action": "Invite Users"
=======
  "team": {
    "title": "Team Management",
    "description": "Manage your teams and members",
    "selectTeam": "Select Team",
    "noDescription": "No description",
    "membersCount": "{count} members",
    "quizzesCount": "{count} quizzes",
    "teamId": "Team ID",
    "viewMembers": "View Members",
    "viewSettings": "View Settings",
    "tabs": {
      "members": "Members",
      "settings": "Settings",
      "permissions": "Permissions"
    },
    "permissions": {
      "description": "About permissions for each role",
      "owner": "Owner",
      "ownerDescription": "Has all permissions",
      "admin": "Admin",
      "adminDescription": "Can manage members and edit quizzes",
      "member": "Member",
      "memberDescription": "Can create and edit quizzes",
      "viewer": "Viewer",
      "viewerDescription": "Can only view quizzes"
    },
    "noTeams": {
      "title": "No Teams",
      "description": "Create a team to get started",
      "createTeam": "Create Team"
    },
    "members": {
      "title": "Team Members",
      "description": "Manage members of {teamName}",
      "inviteMember": "Invite Member",
      "inviteDialogTitle": "Invite New Member",
      "inviteDialogDescription": "Enter an email address and role to invite a new member to your team.",
      "emailLabel": "Email Address",
      "emailPlaceholder": "member@example.com",
      "roleLabel": "Role",
      "inviteButton": "Send Invitation",
      "inviteSuccess": "Invitation sent successfully",
      "inviteError": "Failed to send invitation",
      "removeConfirm": "Are you sure you want to remove this member from the team?",
      "removeSuccess": "Member removed successfully",
      "removeError": "Failed to remove member",
      "roleUpdateSuccess": "Role updated successfully",
      "roleUpdateError": "Failed to update role",
      "limitReachedTitle": "Member Limit Reached",
      "limitReachedDescription": "Your current plan allows up to {max} members.",
      "membersList": "Members List",
      "membersCount": "{count} / {max} members",
      "memberColumn": "Member",
      "roleColumn": "Role",
      "joinedColumn": "Joined",
      "you": "You",
      "actions": "Actions",
      "makeAdmin": "Make Admin",
      "makeMember": "Make Member",
      "makeViewer": "Make Viewer",
      "remove": "Remove",
      "roles": {
        "owner": "Owner",
        "admin": "Admin",
        "member": "Member",
        "viewer": "Viewer"
      }
    },
    "settings": {
      "title": "Team Settings",
      "description": "Manage your team's basic information and settings",
      "updateSuccess": "Settings updated successfully",
      "updateError": "Failed to update settings",
      "tabs": {
        "general": "General",
        "billing": "Billing",
        "security": "Security"
      },
      "general": {
        "title": "Basic Information",
        "description": "Configure your team's basic information",
        "teamName": "Team Name",
        "teamSlug": "Team ID",
        "slugHelp": "Unique identifier used in URLs",
        "teamDescription": "Team Description",
        "descriptionPlaceholder": "Enter your team's purpose or activities",
        "teamLogo": "Team Logo",
        "logoHelp": "Recommended size: 200x200px",
        "saveChanges": "Save Changes"
      },
      "info": {
        "title": "Team Information",
        "created": "Created",
        "teamId": "Team ID",
        "members": "Members",
        "quizzes": "Quizzes"
      },
      "billing": {
        "title": "Subscription",
        "description": "Current plan and billing information",
        "price": "{price} {currency} / {interval}",
        "interval": {
          "month": "month",
          "year": "year"
        },
        "status": {
          "active": "Active",
          "trialing": "Trial",
          "past_due": "Past Due",
          "canceled": "Canceled"
        },
        "limits": "Usage Limits",
        "maxMembers": "Max Members",
        "maxQuizzes": "Max Quizzes",
        "nextBilling": "Next billing date: {date}",
        "manageSubscription": "Manage Subscription",
        "noPlan": "No active subscription",
        "upgradePlan": "Upgrade Plan"
      },
      "security": {
        "title": "Security Settings",
        "description": "Manage your team's security and access control",
        "twoFactor": "Two-Factor Authentication",
        "twoFactorDescription": "Require two-factor authentication for team members",
        "apiKeys": "API Keys",
        "apiKeysDescription": "Manage API keys for external integrations",
        "auditLogs": "Audit Logs",
        "auditLogsDescription": "Track all team activities",
        "comingSoon": "Coming Soon",
        "enterpriseOnly": "Enterprise Only"
      },
      "danger": {
        "title": "Danger Zone",
        "description": "These actions cannot be undone",
        "deleteTeam": "Delete Team",
        "deleteWarning": "Deleting your team will permanently remove all data"
      }
>>>>>>> 6e9b8ce3
    }
  }
}<|MERGE_RESOLUTION|>--- conflicted
+++ resolved
@@ -1789,7 +1789,6 @@
       "saving": "Saving..."
     }
   },
-<<<<<<< HEAD
   "respondents": {
     "pageTitle": "Respondent Management",
     "pageDescription": "Manage quiz participants and analyze performance",
@@ -1859,7 +1858,8 @@
       "title": "No Respondents",
       "description": "No users have taken quizzes yet",
       "action": "Invite Users"
-=======
+    }
+  },
   "team": {
     "title": "Team Management",
     "description": "Manage your teams and members",
@@ -1997,7 +1997,6 @@
         "deleteTeam": "Delete Team",
         "deleteWarning": "Deleting your team will permanently remove all data"
       }
->>>>>>> 6e9b8ce3
     }
   }
 }