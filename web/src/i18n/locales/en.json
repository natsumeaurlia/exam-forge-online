--- conflicted
+++ resolved
@@ -2404,8 +2404,29 @@
       }
     }
   },
-<<<<<<< HEAD
-=======
+  "quiz": {
+    "errors": {
+      "networkOffline": "Offline",
+      "networkOfflineDescription": "Please check your internet connection",
+      "retry": "Retry",
+      "retrySuccess": "Retry successful",
+      "retryFailed": "Retry failed",
+      "retryFailedDescription": "Please try again in a moment",
+      "retryingMessage": "Retrying...",
+      "retrying": "Retrying",
+      "retryAttempts": "Retry: {current}/{max}",
+      "online": "Online",
+      "offline": "Offline",
+      "hideDetails": "Hide Details",
+      "showDetails": "Show Details",
+      "dismiss": "Dismiss",
+      "errorType": "Error Type",
+      "errorCode": "Error Code",
+      "technicalDetails": "Technical Details",
+      "timestamp": "Timestamp",
+      "recommendedAction": "Recommended Action"
+    }
+  },
   "questionBank": {
     "title": "Question Bank",
     "description": "Manage questions shared within your team",
@@ -2429,33 +2450,6 @@
     "selectedCount": "{count} selected",
     "noQuestions": "No questions found",
     "createFirst": "Create your first question"
-  },
->>>>>>> 8adff919
-  "quiz": {
-    "errors": {
-      "networkOffline": "Offline",
-      "networkOfflineDescription": "Please check your internet connection",
-      "retry": "Retry",
-      "retrySuccess": "Retry successful",
-      "retryFailed": "Retry failed",
-      "retryFailedDescription": "Please try again in a moment",
-      "retryingMessage": "Retrying...",
-      "retrying": "Retrying",
-      "retryAttempts": "Retry: {current}/{max}",
-      "online": "Online",
-      "offline": "Offline",
-      "hideDetails": "Hide Details",
-      "showDetails": "Show Details",
-      "dismiss": "Dismiss",
-      "errorType": "Error Type",
-      "errorCode": "Error Code",
-      "technicalDetails": "Technical Details",
-      "timestamp": "Timestamp",
-      "recommendedAction": "Recommended Action"
-    }
-<<<<<<< HEAD
-=======
   }
->>>>>>> 8adff919
   }
 }