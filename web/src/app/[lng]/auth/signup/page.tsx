--- conflicted
+++ resolved
@@ -69,7 +69,15 @@
   const [errors, setErrors] = useState<
     Partial<Record<keyof SignupFormData, string>>
   >({});
-<<<<<<< HEAD
+  const [availableProviders, setAvailableProviders] = useState({
+    google: false,
+    github: false,
+    credentials: true,
+  });
+
+  useEffect(() => {
+    setAvailableProviders(getAvailableProviders());
+  }, []);
 
   // ServerActionを使用
   const {
@@ -98,18 +106,6 @@
       setErrors({ email: error.serverError || 'エラーが発生しました' });
     },
   });
-=======
-  const [serverError, setServerError] = useState('');
-  const [availableProviders, setAvailableProviders] = useState({
-    google: false,
-    github: false,
-    credentials: true,
-  });
-
-  useEffect(() => {
-    setAvailableProviders(getAvailableProviders());
-  }, []);
->>>>>>> 201d1a3e
 
   const validateForm = (): boolean => {
     try {
@@ -137,61 +133,12 @@
       return;
     }
 
-<<<<<<< HEAD
     // ServerActionを実行
     signup({
       name: formData.name,
       email: formData.email,
       password: formData.password,
     });
-=======
-    setIsLoading(true);
-    setServerError('');
-
-    try {
-      // Create user account via API
-      const response = await fetch('/api/auth/signup', {
-        method: 'POST',
-        headers: { 'Content-Type': 'application/json' },
-        body: JSON.stringify({
-          name: formData.name,
-          email: formData.email,
-          password: formData.password,
-        }),
-      });
-
-      if (!response.ok) {
-        const data = await response.json();
-        throw new Error(data.error || 'アカウントの作成に失敗しました');
-      }
-
-      // Auto sign in after successful signup
-      const result = await signIn('credentials', {
-        email: formData.email,
-        password: formData.password,
-        callbackUrl: `/${resolvedParams.lng}/dashboard`,
-        redirect: false,
-      });
-
-      if (result?.ok) {
-        // Wait for session to be established before redirecting
-        await new Promise(resolve => setTimeout(resolve, 1000));
-        router.refresh();
-        await new Promise(resolve => setTimeout(resolve, 200));
-
-        // Use window.location for more reliable redirect
-        window.location.href = `/${resolvedParams.lng}/dashboard`;
-      } else {
-        throw new Error('自動ログインに失敗しました');
-      }
-    } catch (error) {
-      setServerError(
-        error instanceof Error ? error.message : 'エラーが発生しました'
-      );
-    } finally {
-      setIsLoading(false);
-    }
->>>>>>> 201d1a3e
   };
 
   const handleSocialSignUp = (provider: 'google' | 'github') => {
@@ -236,58 +183,6 @@
             )}
 
             {/* Social Sign Up */}
-<<<<<<< HEAD
-            <div className="space-y-3">
-              <Button
-                type="button"
-                variant="outline"
-                className="w-full"
-                onClick={() => handleSocialSignUp('google')}
-                disabled={isExecuting}
-              >
-                <svg className="mr-2 h-5 w-5" viewBox="0 0 24 24">
-                  <path
-                    fill="#4285F4"
-                    d="M22.56 12.25c0-.78-.07-1.53-.2-2.25H12v4.26h5.92c-.26 1.37-1.04 2.53-2.21 3.31v2.77h3.57c2.08-1.92 3.28-4.74 3.28-8.09z"
-                  />
-                  <path
-                    fill="#34A853"
-                    d="M12 23c2.97 0 5.46-.98 7.28-2.66l-3.57-2.77c-.98.66-2.23 1.06-3.71 1.06-2.86 0-5.29-1.93-6.16-4.53H2.18v2.84C3.99 20.53 7.7 23 12 23z"
-                  />
-                  <path
-                    fill="#FBBC05"
-                    d="M5.84 14.09c-.22-.66-.35-1.36-.35-2.09s.13-1.43.35-2.09V7.07H2.18C1.43 8.55 1 10.22 1 12s.43 3.45 1.18 4.93l2.85-2.22.81-.62z"
-                  />
-                  <path
-                    fill="#EA4335"
-                    d="M12 5.38c1.62 0 3.06.56 4.21 1.64l3.15-3.15C17.45 2.09 14.97 1 12 1 7.7 1 3.99 3.47 2.18 7.07l3.66 2.84c.87-2.6 3.3-4.53 6.16-4.53z"
-                  />
-                </svg>
-                {t('continueWithGoogle')}
-              </Button>
-
-              <Button
-                type="button"
-                variant="outline"
-                className="w-full"
-                onClick={() => handleSocialSignUp('github')}
-                disabled={isExecuting}
-              >
-                <svg
-                  className="mr-2 h-5 w-5"
-                  fill="currentColor"
-                  viewBox="0 0 20 20"
-                >
-                  <path
-                    fillRule="evenodd"
-                    d="M10 0C4.477 0 0 4.477 0 10c0 4.42 2.87 8.17 6.84 9.5.5.08.66-.23.66-.5v-1.69c-2.77.6-3.36-1.34-3.36-1.34-.46-1.16-1.11-1.47-1.11-1.47-.91-.62.07-.6.07-.6 1 .07 1.53 1.03 1.53 1.03.87 1.52 2.34 1.07 2.91.83.09-.65.35-1.09.63-1.34-2.22-.25-4.55-1.11-4.55-4.92 0-1.11.38-2 1.03-2.71-.1-.25-.45-1.29.1-2.64 0 0 .84-.27 2.75 1.02.79-.22 1.65-.33 2.5-.33.85 0 1.71.11 2.5.33 1.91-1.29 2.75-1.02 2.75-1.02.55 1.35.2 2.39.1 2.64.65.71 1.03 1.6 1.03 2.71 0 3.82-2.34 4.66-4.57 4.91.36.31.69.92.69 1.85V19c0 .27.16.59.67.5C17.14 18.16 20 14.42 20 10A10 10 0 0010 0z"
-                    clipRule="evenodd"
-                  />
-                </svg>
-                {t('continueWithGitHub')}
-              </Button>
-            </div>
-=======
             {(availableProviders.google || availableProviders.github) && (
               <div className="space-y-3">
                 {availableProviders.google && (
@@ -296,7 +191,7 @@
                     variant="outline"
                     className="w-full"
                     onClick={() => handleSocialSignUp('google')}
-                    disabled={isLoading}
+                    disabled={isExecuting}
                   >
                     <svg className="mr-2 h-5 w-5" viewBox="0 0 24 24">
                       <path
@@ -326,7 +221,7 @@
                     variant="outline"
                     className="w-full"
                     onClick={() => handleSocialSignUp('github')}
-                    disabled={isLoading}
+                    disabled={isExecuting}
                   >
                     <svg
                       className="mr-2 h-5 w-5"
@@ -344,7 +239,6 @@
                 )}
               </div>
             )}
->>>>>>> 201d1a3e
 
             {/* Divider */}
             {(availableProviders.google || availableProviders.github) && (
