import { create } from 'zustand';
import { devtools } from 'zustand/middleware';
import type {
  Quiz,
  Question,
  Section,
  QuizTag,
  QuestionType,
  QuestionOption,
  QuestionMedia,
  Tag,
  MediaType,
} from '@prisma/client';
import type {
  TrueFalseAnswer,
  MultipleChoiceAnswer,
  CheckboxAnswer,
  ShortAnswer,
  SortingAnswer,
  FillInBlankAnswer,
  DiagramAnswer,
  MatchingAnswer,
  NumericAnswer,
} from '@/types/quiz-schemas';

interface MediaItem extends QuestionMedia {
  type: MediaType;
}

// Type for correct answer based on question type
type CorrectAnswerByType<T extends QuestionType> = T extends 'TRUE_FALSE'
  ? TrueFalseAnswer
  : T extends 'MULTIPLE_CHOICE'
    ? MultipleChoiceAnswer
    : T extends 'CHECKBOX'
      ? CheckboxAnswer
      : T extends 'SHORT_ANSWER'
        ? ShortAnswer
        : T extends 'SORTING'
          ? SortingAnswer
          : T extends 'FILL_IN_BLANK'
            ? FillInBlankAnswer
            : T extends 'DIAGRAM'
              ? DiagramAnswer
              : T extends 'MATCHING'
                ? MatchingAnswer
                : T extends 'NUMERIC'
                  ? NumericAnswer
                  : null;

// Utility function to get default correct answer by type
function getDefaultCorrectAnswer(
  type: QuestionType
): CorrectAnswerByType<typeof type> {
  switch (type) {
    case 'TRUE_FALSE':
      return false as CorrectAnswerByType<typeof type>;
    case 'MULTIPLE_CHOICE':
      return '' as CorrectAnswerByType<typeof type>;
    case 'CHECKBOX':
      return [] as CorrectAnswerByType<typeof type>;
    case 'SHORT_ANSWER':
      return '' as CorrectAnswerByType<typeof type>;
    case 'SORTING':
      return [] as CorrectAnswerByType<typeof type>;
    case 'FILL_IN_BLANK':
      return {} as CorrectAnswerByType<typeof type>;
    case 'DIAGRAM':
      return { x: 0, y: 0, label: '' } as CorrectAnswerByType<typeof type>;
    case 'MATCHING':
      return {} as CorrectAnswerByType<typeof type>;
    case 'NUMERIC':
      return 0 as CorrectAnswerByType<typeof type>;
    default:
      return null as CorrectAnswerByType<typeof type>;
  }
}

interface QuizWithRelations extends Quiz {
  questions: (Question & {
    options: QuestionOption[];
    media?: MediaItem[];
  })[];
  sections: Section[];
  tags: (QuizTag & {
    tag: Tag;
  })[];
}

interface QuizEditorState {
  quiz: QuizWithRelations | null;
  questions: (Question & { options: QuestionOption[]; media?: MediaItem[] })[];
  currentQuestionIndex: number | null;
  isSaving: boolean;
  isDirty: boolean;
  history: {
    past: QuizWithRelations[];
    future: QuizWithRelations[];
  };

  // Actions
  initializeQuiz: (quiz: QuizWithRelations) => void;
  updateQuizMetadata: (updates: Partial<Quiz>) => void;
  addQuestion: (type: QuestionType) => void;
  updateQuestion: (
    index: number,
    updates: Partial<Question & { media?: MediaItem[] }>
  ) => void;
  deleteQuestion: (index: number) => void;
  duplicateQuestion: (index: number) => void;
  reorderQuestions: (questionIds: string[]) => void;
  setCurrentQuestion: (index: number | null) => void;
  setSaving: (isSaving: boolean) => void;
  undo: () => void;
  redo: () => void;
}

export const useQuizEditorStore = create<QuizEditorState>()(
  devtools(
    (set, get) => ({
      quiz: null,
      questions: [],
      currentQuestionIndex: null,
      isSaving: false,
      isDirty: false,
      history: {
        past: [],
        future: [],
      },

      initializeQuiz: quiz => {
        // Ensure correctAnswer is properly initialized for all question types
        const questions = (quiz.questions || []).map(q => ({
          ...q,
          correctAnswer: q.correctAnswer ?? getDefaultCorrectAnswer(q.type),
        }));

        set({
          quiz,
          questions,
          currentQuestionIndex: null,
          isDirty: false,
          history: { past: [], future: [] },
        });
      },

      updateQuizMetadata: updates => {
        const { quiz } = get();
        if (!quiz) return;

        const newQuiz = { ...quiz, ...updates };
        set(state => ({
          quiz: newQuiz,
          isDirty: true,
          history: {
            past: [...state.history.past, quiz],
            future: [],
          },
        }));
      },

      addQuestion: type => {
        const { quiz, questions } = get();
        if (!quiz) return;

        const newQuestion: Question & {
          options: QuestionOption[];
          media?: MediaItem[];
        } = {
          id: `temp-${Date.now()}`,
          type,
          text: '',
          points: 1,
          order: questions.length + 1,
          hint: null,
          explanation: null,
          correctAnswer: getDefaultCorrectAnswer(type),
          gradingCriteria: null,
          isRequired: false,
<<<<<<< HEAD
          difficultyLevel: null,
          sectionTimeLimit: null,
=======
          isActive: true,
>>>>>>> 54bd2eda
          quizId: quiz.id,
          sectionId: null,
          difficultyLevel: null,
          sectionTimeLimit: null,
          createdAt: new Date(),
          updatedAt: new Date(),
          options:
            type === 'MULTIPLE_CHOICE' || type === 'CHECKBOX'
              ? [
                  {
                    id: `opt-${Date.now()}-1`,
                    text: '',
                    isCorrect: false,
                    order: 1,
                    questionId: `temp-${Date.now()}`,
                    createdAt: new Date(),
                    updatedAt: new Date(),
                  },
                  {
                    id: `opt-${Date.now()}-2`,
                    text: '',
                    isCorrect: false,
                    order: 2,
                    questionId: `temp-${Date.now()}`,
                    createdAt: new Date(),
                    updatedAt: new Date(),
                  },
                ]
              : [],
          media: [],
        };

        set(state => ({
          questions: [...state.questions, newQuestion],
          currentQuestionIndex: state.questions.length,
          isDirty: true,
        }));

        // Scroll to the new question after a short delay to ensure DOM is updated
        setTimeout(() => {
          const questionId = `question-${questions.length}`;
          const element = document.getElementById(questionId);
          if (element) {
            element.scrollIntoView({ behavior: 'smooth', block: 'center' });
          }
        }, 100);
      },

      updateQuestion: (index, updates) => {
        const { questions } = get();

        const newQuestions = questions.map((q, i) =>
          i === index ? { ...q, ...updates } : q
        );

        set({
          questions: newQuestions,
          isDirty: true,
        });
      },

      deleteQuestion: index => {
        const { questions, currentQuestionIndex } = get();

        const newQuestions = questions.filter((_, i) => i !== index);

        set({
          questions: newQuestions,
          currentQuestionIndex:
            currentQuestionIndex === index
              ? null
              : currentQuestionIndex && currentQuestionIndex > index
                ? currentQuestionIndex - 1
                : currentQuestionIndex,
          isDirty: true,
        });
      },

      duplicateQuestion: index => {
        const { questions } = get();
        const questionToDuplicate = questions[index];
        if (!questionToDuplicate) return;

        const newQuestion = {
          ...questionToDuplicate,
          id: `temp-${Date.now()}`,
          order: questions.length + 1,
          createdAt: new Date(),
          updatedAt: new Date(),
          options: questionToDuplicate.options.map(opt => ({
            ...opt,
            id: `opt-${Date.now()}-${opt.order}`,
            questionId: `temp-${Date.now()}`,
            createdAt: new Date(),
            updatedAt: new Date(),
          })),
        };

        set(state => ({
          questions: [...state.questions, newQuestion],
          currentQuestionIndex: state.questions.length,
          isDirty: true,
        }));
      },

      reorderQuestions: questionIds => {
        const { questions } = get();

        const questionMap = new Map(questions.map(q => [q.id, q]));
        const newQuestions = questionIds
          .map(id => questionMap.get(id))
          .filter((q): q is (typeof questions)[0] => q !== undefined)
          .map((q, index) => ({ ...q, order: index + 1 }));

        set({
          questions: newQuestions,
          isDirty: true,
        });
      },

      setCurrentQuestion: index => {
        set({ currentQuestionIndex: index });
      },

      setSaving: isSaving => {
        set({ isSaving });
      },

      undo: () => {
        const { history, quiz } = get();
        if (history.past.length === 0 || !quiz) return;

        const previous = history.past[history.past.length - 1];
        const newPast = history.past.slice(0, -1);

        set({
          quiz: previous,
          history: {
            past: newPast,
            future: [quiz, ...history.future],
          },
          isDirty: newPast.length > 0,
        });
      },

      redo: () => {
        const { history, quiz } = get();
        if (history.future.length === 0 || !quiz) return;

        const next = history.future[0];
        const newFuture = history.future.slice(1);

        set({
          quiz: next,
          history: {
            past: [...history.past, quiz],
            future: newFuture,
          },
          isDirty: true,
        });
      },
    }),
    {
      name: 'quiz-editor-store',
    }
  )
);<|MERGE_RESOLUTION|>--- conflicted
+++ resolved
@@ -177,16 +177,11 @@
           correctAnswer: getDefaultCorrectAnswer(type),
           gradingCriteria: null,
           isRequired: false,
-<<<<<<< HEAD
           difficultyLevel: null,
           sectionTimeLimit: null,
-=======
           isActive: true,
->>>>>>> 54bd2eda
           quizId: quiz.id,
           sectionId: null,
-          difficultyLevel: null,
-          sectionTimeLimit: null,
           createdAt: new Date(),
           updatedAt: new Date(),
           options:
