--- conflicted
+++ resolved
@@ -177,12 +177,9 @@
           correctAnswer: getDefaultCorrectAnswer(type),
           gradingCriteria: null,
           isRequired: false,
-<<<<<<< HEAD
           isActive: true,
-=======
           createdAt: new Date(),
           updatedAt: new Date(),
->>>>>>> 45220888
           difficultyLevel: null,
           sectionTimeLimit: null,
           quizId: quiz.id,
