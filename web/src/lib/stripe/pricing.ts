import { prisma } from '@/lib/prisma';
import Stripe from 'stripe';

interface PricingConfig {
  perMemberPrice: number;
  billingCycle: 'MONTHLY' | 'YEARLY';
  planType: string;
}

export async function calculateTeamPrice(
  teamId: string,
  config: PricingConfig
): Promise<number> {
  // Get current team member count
  const memberCount = await prisma.teamMember.count({
    where: { teamId },
  });

  // Calculate total price
  const totalPrice = config.perMemberPrice * memberCount;

  return totalPrice;
}

export async function syncSubscriptionQuantity(
  stripe: Stripe,
  subscriptionId: string,
  teamId: string
): Promise<void> {
  // Get current team member count
  const memberCount = await prisma.teamMember.count({
    where: { teamId },
  });

  // Get the subscription from Stripe
  const subscription = await stripe.subscriptions.retrieve(subscriptionId, {
    expand: ['items'],
  });

  // Update quantity if different
  const currentQuantity = subscription.items.data[0].quantity || 1;
  if (currentQuantity !== memberCount) {
    await stripe.subscriptionItems.update(subscription.items.data[0].id, {
      quantity: memberCount,
    });

    // Update database
    await prisma.subscription.update({
      where: { stripeSubscriptionId: subscriptionId },
      data: { memberCount },
    });

    // Create usage record
    const dbSubscription = await prisma.subscription.findUnique({
      where: { stripeSubscriptionId: subscriptionId },
    });

    if (dbSubscription) {
      // Track usage for the subscription
      // Note: Updated to match current schema
      await prisma.usageRecord.create({
        data: {
          teamId,
          resourceType: 'MEMBER',
          count: memberCount,
          periodStart: new Date(),
<<<<<<< HEAD
          periodEnd: new Date(Date.now() + 30 * 24 * 60 * 60 * 1000), // 30 days
=======
          periodEnd: new Date(Date.now() + 30 * 24 * 60 * 60 * 1000), // 30 days from now
>>>>>>> 8133d915
        },
      });
    }
  }
}

export async function handleTeamMemberChange(
  teamId: string,
  changeType: 'added' | 'removed'
): Promise<void> {
  // Get the team's subscription
  const subscription = await prisma.subscription.findFirst({
    where: {
      teamId,
      status: { in: ['ACTIVE', 'TRIALING'] },
    },
  });

  if (!subscription || !subscription.stripeSubscriptionId) {
    return; // No active subscription to update
  }

  // Check if it's a paid plan
  const plan = await prisma.plan.findUnique({
    where: { id: subscription.planId },
  });

  if (!plan || plan.type === 'FREE') {
    return; // Free plan doesn't need quantity updates
  }

  // Initialize Stripe
  const stripe = new Stripe(process.env.STRIPE_SECRET_KEY!, {
    apiVersion: '2025-05-28.basil',
  });

  // Sync the subscription quantity
  await syncSubscriptionQuantity(
    stripe,
    subscription.stripeSubscriptionId,
    teamId
  );
}

export function getPriceIds() {
  const env = process.env.NODE_ENV || 'development';

  return {
    pro: {
      monthly:
        process.env[`STRIPE_PRO_MONTHLY_PRICE_ID_${env.toUpperCase()}`] ||
        process.env.STRIPE_PRO_MONTHLY_PRICE_ID,
      yearly:
        process.env[`STRIPE_PRO_YEARLY_PRICE_ID_${env.toUpperCase()}`] ||
        process.env.STRIPE_PRO_YEARLY_PRICE_ID,
    },
    premium: {
      monthly:
        process.env[`STRIPE_PREMIUM_MONTHLY_PRICE_ID_${env.toUpperCase()}`] ||
        process.env.STRIPE_PREMIUM_MONTHLY_PRICE_ID,
      yearly:
        process.env[`STRIPE_PREMIUM_YEARLY_PRICE_ID_${env.toUpperCase()}`] ||
        process.env.STRIPE_PREMIUM_YEARLY_PRICE_ID,
    },
  };
}

export function getStripeConfig() {
  const env = process.env.NODE_ENV || 'development';

  return {
    apiKey: process.env.STRIPE_SECRET_KEY!,
    publishableKey: process.env.STRIPE_PUBLISHABLE_KEY!,
    webhookSecret:
      process.env[`STRIPE_WEBHOOK_SECRET_${env.toUpperCase()}`] ||
      process.env.STRIPE_WEBHOOK_SECRET!,
    portalConfigurationId: process.env.STRIPE_PORTAL_CONFIGURATION_ID,
  };
}<|MERGE_RESOLUTION|>--- conflicted
+++ resolved
@@ -64,11 +64,7 @@
           resourceType: 'MEMBER',
           count: memberCount,
           periodStart: new Date(),
-<<<<<<< HEAD
-          periodEnd: new Date(Date.now() + 30 * 24 * 60 * 60 * 1000), // 30 days
-=======
           periodEnd: new Date(Date.now() + 30 * 24 * 60 * 60 * 1000), // 30 days from now
->>>>>>> 8133d915
         },
       });
     }
