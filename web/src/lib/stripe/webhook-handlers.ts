import Stripe from 'stripe';
import { prisma } from '@/lib/prisma';
import { SubscriptionStatus } from '@prisma/client';

// Idempotency key tracking
const processedEvents = new Map<string, Date>();
const EVENT_EXPIRY_MS = 24 * 60 * 60 * 1000; // 24 hours

// Clean up old processed events periodically
setInterval(
  () => {
    const now = Date.now();
    for (const [eventId, timestamp] of Array.from(processedEvents.entries())) {
      if (now - timestamp.getTime() > EVENT_EXPIRY_MS) {
        processedEvents.delete(eventId);
      }
    }
  },
  60 * 60 * 1000
); // Run every hour

export async function ensureIdempotent(
  eventId: string,
  eventType: string,
  handler: () => Promise<void>
): Promise<void> {
  // Check if we've already processed this event
  if (processedEvents.has(eventId)) {
    console.log(`Event ${eventId} already processed, skipping`);
    return;
  }

  // Check database for processed events
  const existingEvent = await prisma.stripeEvent.findUnique({
    where: { stripeEventId: eventId },
  });

  if (existingEvent && existingEvent.processed) {
    console.log(`Event ${eventId} found in database, skipping`);
    processedEvents.set(eventId, existingEvent.processedAt || new Date());
    return;
  }

  try {
    // Process the event
    await handler();

    // Mark as processed
    await prisma.stripeEvent.upsert({
      where: { stripeEventId: eventId },
      update: {
        processed: true,
        processedAt: new Date(),
        error: null,
      },
      create: {
        stripeEventId: eventId,
        type: eventType,
        processed: true,
        processedAt: new Date(),
      },
    });
    processedEvents.set(eventId, new Date());
  } catch (error) {
    console.error(`Error processing event ${eventId}:`, error);

    // Record the error in the database
    await prisma.stripeEvent.upsert({
      where: { stripeEventId: eventId },
      update: {
        processed: false,
        error: error instanceof Error ? error.message : String(error),
      },
      create: {
        stripeEventId: eventId,
        type: eventType,
        processed: false,
        error: error instanceof Error ? error.message : String(error),
      },
    });

    throw error;
  }
}

export async function handleCheckoutSessionCompleted(
  session: Stripe.Checkout.Session,
  stripe: Stripe
): Promise<void> {
  console.log('Processing checkout session:', session.id);

  const { teamId, planType, billingCycle } = session.metadata || {};

  if (!teamId || !planType || !billingCycle) {
    throw new Error('Missing required metadata in checkout session');
  }

  // Retrieve the subscription with retry logic
<<<<<<< HEAD
  let subscription: Stripe.Subscription | undefined;
=======
  let subscription: Stripe.Subscription | null = null;
>>>>>>> 6e9b8ce3
  let retries = 3;

  while (retries > 0) {
    try {
      subscription = await stripe.subscriptions.retrieve(
        session.subscription as string,
        { expand: ['items.data.price.product'] }
      );
      break;
    } catch (error) {
      retries--;
      if (retries === 0) throw error;
      await new Promise(resolve => setTimeout(resolve, 1000)); // Wait 1 second
    }
  }

  if (!subscription) {
    throw new Error('Failed to retrieve subscription after retries');
  }

  // Get team member count for pricing
  const teamMemberCount = await prisma.teamMember.count({
    where: { teamId },
  });

  // Find the plan
  const plan = await prisma.plan.findUnique({
    where: { type: planType as any },
  });

  if (!plan) {
    throw new Error(`Plan not found: ${planType}`);
  }

  // Create or update subscription
  await prisma.subscription.upsert({
    where: { teamId },
    create: {
      teamId,
<<<<<<< HEAD
      stripeSubscriptionId: subscription.id,
      stripeCustomerId: (subscription.customer as string) || '',
      stripePriceId: subscription.items.data[0].price.id,
      stripeProductId:
        (subscription.items.data[0].price.product as string) || '',
      status: mapStripeStatus(subscription.status),
      billingCycle: billingCycle as any,
      memberCount: teamMemberCount,
      pricePerMember: subscription.items.data[0].price.unit_amount || 0,
=======
      stripeSubscriptionId: (subscription as any).id,
      stripeCustomerId: (subscription as any).customer as string,
      stripePriceId: (subscription as any).items.data[0].price.id,
      stripeProductId: (subscription as any).items.data[0].price
        .product as string,
      status: mapStripeStatus((subscription as any).status),
      billingCycle: billingCycle as any,
      memberCount: teamMemberCount,
      pricePerMember:
        (subscription as any).items.data[0].price.unit_amount || 0,
>>>>>>> 6e9b8ce3
      currentPeriodStart: new Date(
        (subscription as any).current_period_start * 1000
      ),
      currentPeriodEnd: new Date(
        (subscription as any).current_period_end * 1000
      ),
      planId: plan.id,
    },
    update: {
<<<<<<< HEAD
      stripeSubscriptionId: subscription.id,
      stripePriceId: subscription.items.data[0].price.id,
      stripeProductId:
        (subscription.items.data[0].price.product as string) || '',
      status: mapStripeStatus(subscription.status),
      billingCycle: billingCycle as any,
      memberCount: teamMemberCount,
      pricePerMember: subscription.items.data[0].price.unit_amount || 0,
=======
      stripeSubscriptionId: (subscription as any).id,
      stripePriceId: (subscription as any).items.data[0].price.id,
      stripeProductId: (subscription as any).items.data[0].price
        .product as string,
      status: mapStripeStatus((subscription as any).status),
      billingCycle: billingCycle as any,
      memberCount: teamMemberCount,
      pricePerMember:
        (subscription as any).items.data[0].price.unit_amount || 0,
>>>>>>> 6e9b8ce3
      currentPeriodStart: new Date(
        (subscription as any).current_period_start * 1000
      ),
      currentPeriodEnd: new Date(
        (subscription as any).current_period_end * 1000
      ),
      planId: plan.id,
    },
  });

  // Update subscription quantity based on team members
<<<<<<< HEAD
  if (subscription.items.data[0].quantity !== teamMemberCount) {
    await stripe.subscriptionItems.update(subscription.items.data[0].id, {
      quantity: teamMemberCount,
    });
=======
  if ((subscription as any).items.data[0].quantity !== teamMemberCount) {
    await stripe.subscriptionItems.update(
      (subscription as any).items.data[0].id,
      {
        quantity: teamMemberCount,
      }
    );
>>>>>>> 6e9b8ce3
  }
}

export async function handleSubscriptionUpdate(
  subscription: Stripe.Subscription
): Promise<void> {
  console.log('Updating subscription:', subscription.id);

  const dbSubscription = await prisma.subscription.findUnique({
    where: { stripeSubscriptionId: subscription.id },
    include: { team: true },
  });

  if (!dbSubscription) {
    console.warn('Subscription not found in database:', subscription.id);
    return;
  }

  // Get current team member count
  const teamMemberCount = await prisma.teamMember.count({
    where: { teamId: dbSubscription.teamId },
  });

  // Update subscription
  await prisma.subscription.update({
    where: { id: dbSubscription.id },
    data: {
      status: mapStripeStatus(subscription.status),
      memberCount: teamMemberCount,
      currentPeriodStart: new Date(
        (subscription as any).current_period_start * 1000
      ),
      currentPeriodEnd: new Date(
        (subscription as any).current_period_end * 1000
      ),
      canceledAt: subscription.canceled_at
        ? new Date(subscription.canceled_at * 1000)
        : null,
      cancelAtPeriodEnd: subscription.cancel_at_period_end,
    },
  });

  // Update usage if member count changed
  if (teamMemberCount !== subscription.items.data[0].quantity) {
    await prisma.usageRecord.create({
      data: {
        teamId: dbSubscription.teamId,
        resourceType: 'MEMBER',
        count: teamMemberCount,
        periodStart: new Date(
          (subscription as any).current_period_start * 1000
        ),
        periodEnd: new Date((subscription as any).current_period_end * 1000),
      },
    });
  }
}

export async function handleSubscriptionDeleted(
  subscription: Stripe.Subscription
): Promise<void> {
  console.log('Canceling subscription:', subscription.id);

  const dbSubscription = await prisma.subscription.findUnique({
    where: { stripeSubscriptionId: subscription.id },
  });

  if (!dbSubscription) {
    console.warn('Subscription not found in database:', subscription.id);
    return;
  }

  // Update subscription status
  await prisma.subscription.update({
    where: { id: dbSubscription.id },
    data: {
      status: 'CANCELED',
      canceledAt: new Date(),
    },
  });

  // Switch to free plan
  const freePlan = await prisma.plan.findUnique({
    where: { type: 'FREE' },
  });

  if (freePlan) {
    await prisma.subscription.update({
      where: { id: dbSubscription.id },
      data: {
        planId: freePlan.id,
        pricePerMember: 0,
        memberCount: 1,
      },
    });

    // TODO: Notify team about downgrade
    // TODO: Restrict features based on free plan limits
  }
}

export async function handleInvoicePaid(
  invoice: Stripe.Invoice
): Promise<void> {
  console.log('Recording paid invoice:', invoice.id);

  // Get subscription and team info
  const subscription = await prisma.subscription.findFirst({
    where: { stripeCustomerId: invoice.customer as string },
  });

  if (!subscription) {
    console.error('Subscription not found for customer:', invoice.customer);
    return;
  }

  // Create invoice record
  await prisma.invoice.create({
    data: {
      teamId: subscription.teamId,
      stripeInvoiceId: invoice.id || '',
      stripeCustomerId: (invoice.customer as string) || '',
<<<<<<< HEAD
      invoiceNumber: (invoice.number as string) || invoice.id || '',
=======
      invoiceNumber: invoice.number || invoice.id || '',
>>>>>>> 6e9b8ce3
      status: 'PAID',
      subtotal: invoice.subtotal,
      tax: (invoice as any).tax || 0,
      total: invoice.total,
      amountPaid: invoice.amount_paid,
      amountDue: 0,
      currency: invoice.currency,
      paidAt: invoice.status_transitions?.paid_at
        ? new Date(invoice.status_transitions.paid_at * 1000)
        : new Date(),
      invoicePdf: invoice.invoice_pdf || null,
      hostedInvoiceUrl: invoice.hosted_invoice_url || null,
    },
  });

  // Update subscription status if needed
  if (subscription.status === 'PAST_DUE') {
    await prisma.subscription.update({
      where: { id: subscription.id },
      data: { status: 'ACTIVE' },
    });
  }
}

export async function handleInvoicePaymentFailed(
  invoice: Stripe.Invoice
): Promise<void> {
  console.log('Invoice payment failed:', invoice.id);

  const subscription = await prisma.subscription.findFirst({
    where: { stripeCustomerId: invoice.customer as string },
    include: {
      team: {
        include: {
          members: {
            where: { role: 'OWNER' },
            include: { user: true },
          },
        },
      },
    },
  });

  if (!subscription) {
    console.error('Subscription not found for customer:', invoice.customer);
    return;
  }

  // Update subscription status
  await prisma.subscription.update({
    where: { id: subscription.id },
    data: { status: 'PAST_DUE' },
  });

  // Create failed invoice record
  await prisma.invoice.create({
    data: {
      teamId: subscription.teamId,
      stripeInvoiceId: invoice.id || '',
      stripeCustomerId: (invoice.customer as string) || '',
<<<<<<< HEAD
      invoiceNumber: (invoice.number as string) || invoice.id || '',
      status: 'PAYMENT_FAILED' as any,
=======
      invoiceNumber: invoice.number || invoice.id || '',
      status: 'UNCOLLECTIBLE',
>>>>>>> 6e9b8ce3
      subtotal: invoice.subtotal,
      tax: (invoice as any).tax || 0,
      total: invoice.total,
      amountPaid: 0,
      amountDue: invoice.amount_due,
      currency: invoice.currency,
      invoicePdf: invoice.invoice_pdf || null,
      hostedInvoiceUrl: invoice.hosted_invoice_url || null,
    },
  });

  // TODO: Send payment failure notification
  const teamOwner = subscription.team.members[0]?.user;
  if (teamOwner?.email) {
    // Send email notification
    console.log(
      `Payment failed notification should be sent to ${teamOwner.email}`
    );
  }
}

export function mapStripeStatus(
  stripeStatus: Stripe.Subscription.Status
): SubscriptionStatus {
  const statusMap: Record<Stripe.Subscription.Status, SubscriptionStatus> = {
    active: 'ACTIVE',
    past_due: 'PAST_DUE',
    canceled: 'CANCELED',
    incomplete: 'INCOMPLETE',
    incomplete_expired: 'INCOMPLETE_EXPIRED',
    trialing: 'TRIALING',
    unpaid: 'UNPAID',
    paused: 'CANCELED',
  };

  return statusMap[stripeStatus] || 'CANCELED';
}<|MERGE_RESOLUTION|>--- conflicted
+++ resolved
@@ -96,11 +96,7 @@
   }
 
   // Retrieve the subscription with retry logic
-<<<<<<< HEAD
-  let subscription: Stripe.Subscription | undefined;
-=======
   let subscription: Stripe.Subscription | null = null;
->>>>>>> 6e9b8ce3
   let retries = 3;
 
   while (retries > 0) {
@@ -140,17 +136,6 @@
     where: { teamId },
     create: {
       teamId,
-<<<<<<< HEAD
-      stripeSubscriptionId: subscription.id,
-      stripeCustomerId: (subscription.customer as string) || '',
-      stripePriceId: subscription.items.data[0].price.id,
-      stripeProductId:
-        (subscription.items.data[0].price.product as string) || '',
-      status: mapStripeStatus(subscription.status),
-      billingCycle: billingCycle as any,
-      memberCount: teamMemberCount,
-      pricePerMember: subscription.items.data[0].price.unit_amount || 0,
-=======
       stripeSubscriptionId: (subscription as any).id,
       stripeCustomerId: (subscription as any).customer as string,
       stripePriceId: (subscription as any).items.data[0].price.id,
@@ -161,7 +146,6 @@
       memberCount: teamMemberCount,
       pricePerMember:
         (subscription as any).items.data[0].price.unit_amount || 0,
->>>>>>> 6e9b8ce3
       currentPeriodStart: new Date(
         (subscription as any).current_period_start * 1000
       ),
@@ -171,16 +155,6 @@
       planId: plan.id,
     },
     update: {
-<<<<<<< HEAD
-      stripeSubscriptionId: subscription.id,
-      stripePriceId: subscription.items.data[0].price.id,
-      stripeProductId:
-        (subscription.items.data[0].price.product as string) || '',
-      status: mapStripeStatus(subscription.status),
-      billingCycle: billingCycle as any,
-      memberCount: teamMemberCount,
-      pricePerMember: subscription.items.data[0].price.unit_amount || 0,
-=======
       stripeSubscriptionId: (subscription as any).id,
       stripePriceId: (subscription as any).items.data[0].price.id,
       stripeProductId: (subscription as any).items.data[0].price
@@ -190,7 +164,6 @@
       memberCount: teamMemberCount,
       pricePerMember:
         (subscription as any).items.data[0].price.unit_amount || 0,
->>>>>>> 6e9b8ce3
       currentPeriodStart: new Date(
         (subscription as any).current_period_start * 1000
       ),
@@ -202,12 +175,6 @@
   });
 
   // Update subscription quantity based on team members
-<<<<<<< HEAD
-  if (subscription.items.data[0].quantity !== teamMemberCount) {
-    await stripe.subscriptionItems.update(subscription.items.data[0].id, {
-      quantity: teamMemberCount,
-    });
-=======
   if ((subscription as any).items.data[0].quantity !== teamMemberCount) {
     await stripe.subscriptionItems.update(
       (subscription as any).items.data[0].id,
@@ -215,7 +182,6 @@
         quantity: teamMemberCount,
       }
     );
->>>>>>> 6e9b8ce3
   }
 }
 
@@ -338,11 +304,7 @@
       teamId: subscription.teamId,
       stripeInvoiceId: invoice.id || '',
       stripeCustomerId: (invoice.customer as string) || '',
-<<<<<<< HEAD
-      invoiceNumber: (invoice.number as string) || invoice.id || '',
-=======
       invoiceNumber: invoice.number || invoice.id || '',
->>>>>>> 6e9b8ce3
       status: 'PAID',
       subtotal: invoice.subtotal,
       tax: (invoice as any).tax || 0,
@@ -403,13 +365,8 @@
       teamId: subscription.teamId,
       stripeInvoiceId: invoice.id || '',
       stripeCustomerId: (invoice.customer as string) || '',
-<<<<<<< HEAD
-      invoiceNumber: (invoice.number as string) || invoice.id || '',
-      status: 'PAYMENT_FAILED' as any,
-=======
       invoiceNumber: invoice.number || invoice.id || '',
       status: 'UNCOLLECTIBLE',
->>>>>>> 6e9b8ce3
       subtotal: invoice.subtotal,
       tax: (invoice as any).tax || 0,
       total: invoice.total,
