import Stripe from 'stripe';
import { prisma } from '@/lib/prisma';
import { SubscriptionStatus, PlanType, BillingCycle } from '@prisma/client';
import {
  SubscriptionWithExpandedData,
  InvoiceWithTaxInfo,
} from '@/types/stripe';

// Idempotency key tracking
const processedEvents = new Map<string, Date>();
const EVENT_EXPIRY_MS = 24 * 60 * 60 * 1000; // 24 hours

// Clean up old processed events periodically
setInterval(
  () => {
    const now = Date.now();
    for (const [eventId, timestamp] of Array.from(processedEvents.entries())) {
      if (now - timestamp.getTime() > EVENT_EXPIRY_MS) {
        processedEvents.delete(eventId);
      }
    }
  },
  60 * 60 * 1000
); // Run every hour

export async function ensureIdempotent(
  eventId: string,
  eventType: string,
  handler: () => Promise<void>
): Promise<void> {
  // Check if we've already processed this event
  if (processedEvents.has(eventId)) {
    console.log(`Event ${eventId} already processed, skipping`);
    return;
  }

  // Check database for processed events
  const existingEvent = await prisma.stripeEvent.findUnique({
    where: { stripeEventId: eventId },
  });

  if (existingEvent && existingEvent.processed) {
    console.log(`Event ${eventId} found in database, skipping`);
    processedEvents.set(eventId, existingEvent.processedAt || new Date());
    return;
  }

  try {
    // Process the event
    await handler();

    // Mark as processed
    await prisma.stripeEvent.upsert({
      where: { stripeEventId: eventId },
      update: {
        processed: true,
        processedAt: new Date(),
        error: null,
      },
      create: {
        stripeEventId: eventId,
        type: eventType,
        processed: true,
        processedAt: new Date(),
      },
    });
    processedEvents.set(eventId, new Date());
  } catch (error) {
    console.error(`Error processing event ${eventId}:`, error);

    // Record the error in the database
    await prisma.stripeEvent.upsert({
      where: { stripeEventId: eventId },
      update: {
        processed: false,
        error: error instanceof Error ? error.message : String(error),
      },
      create: {
        stripeEventId: eventId,
        type: eventType,
        processed: false,
        error: error instanceof Error ? error.message : String(error),
      },
    });

    throw error;
  }
}

export async function handleCheckoutSessionCompleted(
  session: Stripe.Checkout.Session,
  stripe: Stripe
): Promise<void> {
  console.log('Processing checkout session:', session.id);

  const { teamId, planType, billingCycle } = session.metadata || {};

  if (!teamId || !planType || !billingCycle) {
    throw new Error('Missing required metadata in checkout session');
  }

  // Retrieve the subscription with retry logic
  let subscription: SubscriptionWithExpandedData | null = null;
  let retries = 3;

  while (retries > 0) {
    try {
      const retrievedSubscription = await stripe.subscriptions.retrieve(
        session.subscription as string,
        { expand: ['items.data.price.product'] }
      );
      subscription = retrievedSubscription as SubscriptionWithExpandedData;
      break;
    } catch (error) {
      retries--;
      if (retries === 0) throw error;
      await new Promise(resolve => setTimeout(resolve, 1000)); // Wait 1 second
    }
  }

  if (!subscription) {
    throw new Error('Failed to retrieve subscription after retries');
  }

  // Get team member count for pricing
  const teamMemberCount = await prisma.teamMember.count({
    where: { teamId },
  });

  // Type assertion for metadata
  const typedPlanType = planType as PlanType;
  const typedBillingCycle = billingCycle as BillingCycle;

  // Find the plan
  const plan = await prisma.plan.findUnique({
    where: { type: typedPlanType },
  });

  if (!plan) {
    throw new Error(`Plan not found: ${planType}`);
  }

  // Create or update subscription
  await prisma.subscription.upsert({
    where: { teamId },
    create: {
      teamId,
      stripeSubscriptionId: subscription.id,
      stripeCustomerId: subscription.customer as string,
      stripePriceId: subscription.items.data[0].price.id,
<<<<<<< HEAD
      stripeProductId: subscription.items.data[0].price.product,
      status: mapStripeStatus(subscription.status),
      billingCycle: typedBillingCycle,
=======
      stripeProductId: subscription.items.data[0].price.product as string,
      status: mapStripeStatus(subscription.status),
      billingCycle: billingCycle as any,
>>>>>>> 43cf77c9
      memberCount: teamMemberCount,
      pricePerMember: subscription.items.data[0].price.unit_amount || 0,
      currentPeriodStart: new Date(
        (subscription as any).current_period_start * 1000
      ),
      currentPeriodEnd: new Date(
        (subscription as any).current_period_end * 1000
      ),
      planId: plan.id,
    },
    update: {
      stripeSubscriptionId: subscription.id,
      stripePriceId: subscription.items.data[0].price.id,
<<<<<<< HEAD
      stripeProductId: subscription.items.data[0].price.product,
      status: mapStripeStatus(subscription.status),
      billingCycle: typedBillingCycle,
=======
      stripeProductId: subscription.items.data[0].price.product as string,
      status: mapStripeStatus(subscription.status),
      billingCycle: billingCycle as any,
>>>>>>> 43cf77c9
      memberCount: teamMemberCount,
      pricePerMember: subscription.items.data[0].price.unit_amount || 0,
      currentPeriodStart: new Date(
        (subscription as any).current_period_start * 1000
      ),
      currentPeriodEnd: new Date(
        (subscription as any).current_period_end * 1000
      ),
      planId: plan.id,
    },
  });

  // Update subscription quantity based on team members
  if (subscription.items.data[0].quantity !== teamMemberCount) {
    await stripe.subscriptionItems.update(subscription.items.data[0].id, {
      quantity: teamMemberCount,
    });
  }
}

export async function handleSubscriptionUpdate(
  subscription: SubscriptionWithExpandedData
): Promise<void> {
  console.log('Updating subscription:', subscription.id);

  const dbSubscription = await prisma.subscription.findUnique({
    where: { stripeSubscriptionId: subscription.id },
    include: { team: true },
  });

  if (!dbSubscription) {
    console.warn('Subscription not found in database:', subscription.id);
    return;
  }

  // Get current team member count
  const teamMemberCount = await prisma.teamMember.count({
    where: { teamId: dbSubscription.teamId },
  });

  // Update subscription
  await prisma.subscription.update({
    where: { id: dbSubscription.id },
    data: {
      status: mapStripeStatus(subscription.status),
      memberCount: teamMemberCount,
      currentPeriodStart: new Date(
        (subscription as any).current_period_start * 1000
      ),
      currentPeriodEnd: new Date(
        (subscription as any).current_period_end * 1000
      ),
      canceledAt: subscription.canceled_at
        ? new Date(subscription.canceled_at * 1000)
        : null,
      cancelAtPeriodEnd: subscription.cancel_at_period_end,
    },
  });

  // Update usage if member count changed
  if (teamMemberCount !== subscription.items.data[0].quantity) {
    await prisma.usageRecord.create({
      data: {
        teamId: dbSubscription.teamId,
        resourceType: 'MEMBER',
        count: teamMemberCount,
        periodStart: new Date(
          (subscription as any).current_period_start * 1000
        ),
        periodEnd: new Date((subscription as any).current_period_end * 1000),
      },
    });
  }
}

export async function handleSubscriptionDeleted(
  subscription: SubscriptionWithExpandedData
): Promise<void> {
  console.log('Canceling subscription:', subscription.id);

  const dbSubscription = await prisma.subscription.findUnique({
    where: { stripeSubscriptionId: subscription.id },
  });

  if (!dbSubscription) {
    console.warn('Subscription not found in database:', subscription.id);
    return;
  }

  // Update subscription status
  await prisma.subscription.update({
    where: { id: dbSubscription.id },
    data: {
      status: 'CANCELED',
      canceledAt: new Date(),
    },
  });

  // Switch to free plan
  const freePlan = await prisma.plan.findUnique({
    where: { type: 'FREE' },
  });

  if (freePlan) {
    await prisma.subscription.update({
      where: { id: dbSubscription.id },
      data: {
        planId: freePlan.id,
        pricePerMember: 0,
        memberCount: 1,
      },
    });

    // TODO: Notify team about downgrade
    // TODO: Restrict features based on free plan limits
  }
}

export async function handleInvoicePaid(
  invoice: InvoiceWithTaxInfo
): Promise<void> {
  console.log('Recording paid invoice:', invoice.id);

  // Get subscription and team info
  const subscription = await prisma.subscription.findFirst({
    where: { stripeCustomerId: invoice.customer as string },
  });

  if (!subscription) {
    console.error('Subscription not found for customer:', invoice.customer);
    return;
  }

  // Create invoice record
  await prisma.invoice.create({
    data: {
      teamId: subscription.teamId,
      stripeInvoiceId: invoice.id || '',
      stripeCustomerId: (invoice.customer as string) || '',
      invoiceNumber: invoice.number || invoice.id || '',
      status: 'PAID',
      subtotal: invoice.subtotal,
      tax: invoice.tax || 0,
      total: invoice.total,
      amountPaid: invoice.amount_paid,
      amountDue: 0,
      currency: invoice.currency,
      paidAt: invoice.status_transitions?.paid_at
        ? new Date(invoice.status_transitions.paid_at * 1000)
        : new Date(),
      invoicePdf: invoice.invoice_pdf || null,
      hostedInvoiceUrl: invoice.hosted_invoice_url || null,
    },
  });

  // Update subscription status if needed
  if (subscription.status === 'PAST_DUE') {
    await prisma.subscription.update({
      where: { id: subscription.id },
      data: { status: 'ACTIVE' },
    });
  }
}

export async function handleInvoicePaymentFailed(
  invoice: InvoiceWithTaxInfo
): Promise<void> {
  console.log('Invoice payment failed:', invoice.id);

  const subscription = await prisma.subscription.findFirst({
    where: { stripeCustomerId: invoice.customer as string },
    include: {
      team: {
        include: {
          members: {
            where: { role: 'OWNER' },
            include: { user: true },
          },
        },
      },
    },
  });

  if (!subscription) {
    console.error('Subscription not found for customer:', invoice.customer);
    return;
  }

  // Update subscription status
  await prisma.subscription.update({
    where: { id: subscription.id },
    data: { status: 'PAST_DUE' },
  });

  // Create failed invoice record
  await prisma.invoice.create({
    data: {
      teamId: subscription.teamId,
      stripeInvoiceId: invoice.id || '',
      stripeCustomerId: (invoice.customer as string) || '',
      invoiceNumber: invoice.number || invoice.id || '',
      status: 'UNCOLLECTIBLE',
      subtotal: invoice.subtotal,
      tax: invoice.tax || 0,
      total: invoice.total,
      amountPaid: 0,
      amountDue: invoice.amount_due,
      currency: invoice.currency,
      invoicePdf: invoice.invoice_pdf || null,
      hostedInvoiceUrl: invoice.hosted_invoice_url || null,
    },
  });

  // TODO: Send payment failure notification
  const teamOwner = subscription.team.members[0]?.user;
  if (teamOwner?.email) {
    // Send email notification
    console.log(
      `Payment failed notification should be sent to ${teamOwner.email}`
    );
  }
}

export function mapStripeStatus(
  stripeStatus: Stripe.Subscription.Status
): SubscriptionStatus {
  const statusMap: Record<Stripe.Subscription.Status, SubscriptionStatus> = {
    active: 'ACTIVE',
    past_due: 'PAST_DUE',
    canceled: 'CANCELED',
    incomplete: 'INCOMPLETE',
    incomplete_expired: 'INCOMPLETE_EXPIRED',
    trialing: 'TRIALING',
    unpaid: 'UNPAID',
    paused: 'CANCELED',
  };

  return statusMap[stripeStatus] || 'CANCELED';
}<|MERGE_RESOLUTION|>--- conflicted
+++ resolved
@@ -148,15 +148,9 @@
       stripeSubscriptionId: subscription.id,
       stripeCustomerId: subscription.customer as string,
       stripePriceId: subscription.items.data[0].price.id,
-<<<<<<< HEAD
-      stripeProductId: subscription.items.data[0].price.product,
+      stripeProductId: subscription.items.data[0].price.product as string,
       status: mapStripeStatus(subscription.status),
       billingCycle: typedBillingCycle,
-=======
-      stripeProductId: subscription.items.data[0].price.product as string,
-      status: mapStripeStatus(subscription.status),
-      billingCycle: billingCycle as any,
->>>>>>> 43cf77c9
       memberCount: teamMemberCount,
       pricePerMember: subscription.items.data[0].price.unit_amount || 0,
       currentPeriodStart: new Date(
@@ -170,15 +164,9 @@
     update: {
       stripeSubscriptionId: subscription.id,
       stripePriceId: subscription.items.data[0].price.id,
-<<<<<<< HEAD
-      stripeProductId: subscription.items.data[0].price.product,
+      stripeProductId: subscription.items.data[0].price.product as string,
       status: mapStripeStatus(subscription.status),
       billingCycle: typedBillingCycle,
-=======
-      stripeProductId: subscription.items.data[0].price.product as string,
-      status: mapStripeStatus(subscription.status),
-      billingCycle: billingCycle as any,
->>>>>>> 43cf77c9
       memberCount: teamMemberCount,
       pricePerMember: subscription.items.data[0].price.unit_amount || 0,
       currentPeriodStart: new Date(
