--- conflicted
+++ resolved
@@ -96,11 +96,7 @@
   }
 
   // Retrieve the subscription with retry logic
-<<<<<<< HEAD
-  let subscription: Stripe.Subscription | undefined;
-=======
   let subscription: Stripe.Subscription | null = null;
->>>>>>> 54bd2eda
   let retries = 3;
 
   while (retries > 0) {
@@ -140,28 +136,14 @@
     where: { teamId },
     create: {
       teamId,
-<<<<<<< HEAD
       stripeSubscriptionId: subscription.id,
-      stripeCustomerId: (subscription.customer as string) || '',
+      stripeCustomerId: subscription.customer as string,
       stripePriceId: subscription.items.data[0].price.id,
-      stripeProductId:
-        (subscription.items.data[0].price.product as string) || '',
+      stripeProductId: subscription.items.data[0].price.product as string,
       status: mapStripeStatus(subscription.status),
       billingCycle: billingCycle as any,
       memberCount: teamMemberCount,
       pricePerMember: subscription.items.data[0].price.unit_amount || 0,
-=======
-      stripeSubscriptionId: (subscription as any).id,
-      stripeCustomerId: (subscription as any).customer as string,
-      stripePriceId: (subscription as any).items.data[0].price.id,
-      stripeProductId: (subscription as any).items.data[0].price
-        .product as string,
-      status: mapStripeStatus((subscription as any).status),
-      billingCycle: billingCycle as any,
-      memberCount: teamMemberCount,
-      pricePerMember:
-        (subscription as any).items.data[0].price.unit_amount || 0,
->>>>>>> 54bd2eda
       currentPeriodStart: new Date(
         (subscription as any).current_period_start * 1000
       ),
@@ -171,26 +153,13 @@
       planId: plan.id,
     },
     update: {
-<<<<<<< HEAD
       stripeSubscriptionId: subscription.id,
       stripePriceId: subscription.items.data[0].price.id,
-      stripeProductId:
-        (subscription.items.data[0].price.product as string) || '',
+      stripeProductId: subscription.items.data[0].price.product as string,
       status: mapStripeStatus(subscription.status),
       billingCycle: billingCycle as any,
       memberCount: teamMemberCount,
       pricePerMember: subscription.items.data[0].price.unit_amount || 0,
-=======
-      stripeSubscriptionId: (subscription as any).id,
-      stripePriceId: (subscription as any).items.data[0].price.id,
-      stripeProductId: (subscription as any).items.data[0].price
-        .product as string,
-      status: mapStripeStatus((subscription as any).status),
-      billingCycle: billingCycle as any,
-      memberCount: teamMemberCount,
-      pricePerMember:
-        (subscription as any).items.data[0].price.unit_amount || 0,
->>>>>>> 54bd2eda
       currentPeriodStart: new Date(
         (subscription as any).current_period_start * 1000
       ),
@@ -202,20 +171,10 @@
   });
 
   // Update subscription quantity based on team members
-<<<<<<< HEAD
   if (subscription.items.data[0].quantity !== teamMemberCount) {
     await stripe.subscriptionItems.update(subscription.items.data[0].id, {
       quantity: teamMemberCount,
     });
-=======
-  if ((subscription as any).items.data[0].quantity !== teamMemberCount) {
-    await stripe.subscriptionItems.update(
-      (subscription as any).items.data[0].id,
-      {
-        quantity: teamMemberCount,
-      }
-    );
->>>>>>> 54bd2eda
   }
 }
 
@@ -338,11 +297,7 @@
       teamId: subscription.teamId,
       stripeInvoiceId: invoice.id || '',
       stripeCustomerId: (invoice.customer as string) || '',
-<<<<<<< HEAD
-      invoiceNumber: (invoice.number as string) || invoice.id || '',
-=======
       invoiceNumber: invoice.number || invoice.id || '',
->>>>>>> 54bd2eda
       status: 'PAID',
       subtotal: invoice.subtotal,
       tax: (invoice as any).tax || 0,
@@ -403,13 +358,8 @@
       teamId: subscription.teamId,
       stripeInvoiceId: invoice.id || '',
       stripeCustomerId: (invoice.customer as string) || '',
-<<<<<<< HEAD
-      invoiceNumber: (invoice.number as string) || invoice.id || '',
-      status: 'PAYMENT_FAILED' as any,
-=======
       invoiceNumber: invoice.number || invoice.id || '',
       status: 'UNCOLLECTIBLE',
->>>>>>> 54bd2eda
       subtotal: invoice.subtotal,
       tax: (invoice as any).tax || 0,
       total: invoice.total,
