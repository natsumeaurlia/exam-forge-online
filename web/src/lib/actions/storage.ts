--- conflicted
+++ resolved
@@ -8,80 +8,6 @@
 import { getUserStorageData } from './helpers';
 
 // Get user storage information
-<<<<<<< HEAD
-export async function getUserStorage() {
-  const session = await getServerSession(authOptions);
-  if (!session?.user?.id) {
-    return {
-      success: false,
-      error: 'Not authenticated',
-      data: null,
-    };
-  }
-
-  try {
-    // Get or create user storage record
-    let storage = await prisma.userStorage.findUnique({
-      where: { userId: session.user.id },
-    });
-
-    if (!storage) {
-      storage = await prisma.userStorage.create({
-        data: {
-          userId: session.user.id,
-          usedBytes: BigInt(0),
-          maxBytes: BigInt(10 * 1024 * 1024 * 1024), // 10GB
-        },
-      });
-    }
-
-    // Get user's files
-    const files = await prisma.questionMedia.findMany({
-      where: {
-        question: {
-          quiz: {
-            createdById: session.user.id,
-          },
-        },
-      },
-      orderBy: {
-        createdAt: 'desc',
-      },
-    });
-
-    // Convert BigInt to number for JSON serialization
-    const usedBytes = Number(storage.usedBytes);
-    const maxBytes = Number(storage.maxBytes);
-    return {
-      success: true,
-      data: {
-        usedBytes: usedBytes,
-        maxBytes: maxBytes,
-        usedGB: usedBytes / 1024 ** 3,
-        maxGB: maxBytes / 1024 ** 3,
-        storageUsed: usedBytes,
-        storageLimit: maxBytes,
-        files: files.map(file => ({
-          id: file.id,
-          url: file.url,
-          contentType: file.type === 'IMAGE' ? 'image/jpeg' : 'video/mp4',
-          filename: file.url.split('/').pop() || 'unknown',
-          size: 1024 * 1024, // Default size, you may want to store actual size
-          createdAt: file.createdAt.toISOString(),
-        })),
-      },
-      error: null,
-    };
-  } catch (error) {
-    console.error('Error getting user storage:', error);
-    return {
-      success: false,
-      data: null,
-      error: 'Failed to get storage information',
-    };
-  }
-}
-=======
 const getUserStorageSchema = z.object({});
 
 export const getUserStorage = authAction
@@ -98,7 +24,6 @@
       );
     }
   });
->>>>>>> 54bd2eda
 
 // Update user storage usage
 export const updateStorageUsage = authAction
