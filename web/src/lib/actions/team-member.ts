import { createSafeActionClient } from 'next-safe-action';
import { z } from 'zod';
import { authAction } from '@/lib/actions/auth-action';
import { prisma } from '@/lib/prisma';
import { handleTeamMemberChange } from '@/lib/stripe/pricing';
import { revalidatePath } from 'next/cache';
import { TeamRole } from '@prisma/client';

const addTeamMemberSchema = z.object({
  teamId: z.string().min(1, 'Team ID is required'),
  email: z.string().email('Valid email is required'),
  role: z.nativeEnum(TeamRole),
});

export const addTeamMember = authAction
  .inputSchema(addTeamMemberSchema)
  .action(async ({ parsedInput: { teamId, email, role }, ctx }) => {
    const { userId } = ctx;

    // Check if user has permission to add members
    const requestingMember = await prisma.teamMember.findUnique({
      where: {
        teamId_userId: {
          teamId,
          userId,
        },
      },
    });

    if (
      !requestingMember ||
      !['OWNER', 'ADMIN'].includes(requestingMember.role)
    ) {
      throw new Error('Insufficient permissions');
    }

    // Find or create user
    let user = await prisma.user.findUnique({
      where: { email },
    });

    if (!user) {
      // Create invited user
      user = await prisma.user.create({
        data: {
          email,
          name: email.split('@')[0],
        },
      });
    }

    // Check if user is already a member
    const existingMember = await prisma.teamMember.findUnique({
      where: {
        teamId_userId: {
          teamId,
          userId: user.id,
        },
      },
    });

    if (existingMember) {
      throw new Error('User is already a team member');
    }

    // Add team member
    const member = await prisma.teamMember.create({
      data: {
        teamId,
        userId: user.id,
        role,
      },
    });

    // Update subscription quantity
    await handleTeamMemberChange(teamId, 'added');

    revalidatePath('/dashboard/team');
    return { success: true, member };
  });

const removeTeamMemberSchema = z.object({
  teamId: z.string().min(1, 'Team ID is required'),
  userId: z.string().min(1, 'User ID is required'),
});

export const removeTeamMember = authAction
  .inputSchema(removeTeamMemberSchema)
  .action(async ({ parsedInput: { teamId, userId: targetUserId }, ctx }) => {
    const { userId } = ctx;

    // Check if user has permission
    const requestingMember = await prisma.teamMember.findUnique({
      where: {
        teamId_userId: {
          teamId,
          userId,
        },
      },
    });

    if (
      !requestingMember ||
      !['OWNER', 'ADMIN'].includes(requestingMember.role)
    ) {
      throw new Error('Insufficient permissions');
    }

    // Prevent owner from removing themselves
    if (targetUserId === userId && requestingMember.role === 'OWNER') {
      throw new Error('Owner cannot remove themselves');
    }

    // Remove team member
    await prisma.teamMember.delete({
      where: {
        teamId_userId: {
          teamId,
          userId: targetUserId,
        },
      },
    });

    // Update subscription quantity
    await handleTeamMemberChange(teamId, 'removed');

    revalidatePath('/dashboard/team');
    return { success: true };
  });

<<<<<<< HEAD
  revalidatePath('/dashboard/team');
  return { success: true, member };
}

// Get team members
export async function getTeamMembers(teamId: string) {
  const session = await auth();
  if (!session?.user?.id) {
    throw new Error('Unauthorized');
  }

  // Check if user is a member of this team
  const requestingMember = await prisma.teamMember.findUnique({
    where: {
      teamId_userId: {
        teamId,
        userId: session.user.id,
      },
    },
  });

  if (!requestingMember) {
    throw new Error('You are not a member of this team');
  }

  const members = await prisma.teamMember.findMany({
    where: { teamId },
    include: {
      user: {
        select: {
          id: true,
          name: true,
          email: true,
          image: true,
        },
      },
    },
    orderBy: [
      {
        role: 'asc',
      },
      {
        joinedAt: 'asc',
      },
    ],
  });

  return members;
}

// Get user's teams
export async function getUserTeams() {
  const session = await auth();
  if (!session?.user?.id) {
    throw new Error('Unauthorized');
  }

  const teams = await prisma.teamMember.findMany({
    where: { userId: session.user.id },
    include: {
      team: {
        include: {
          _count: {
            select: {
              members: true,
              quizzes: true,
            },
          },
        },
      },
    },
    orderBy: {
      joinedAt: 'asc',
    },
  });

  return teams.map(tm => ({
    ...tm.team,
    role: tm.role,
    joinedAt: tm.joinedAt,
  }));
}

// Get team by ID
export async function getTeamById(teamId: string) {
  const session = await auth();
  if (!session?.user?.id) {
    throw new Error('Unauthorized');
  }

  // Check if user is a member of this team
  const member = await prisma.teamMember.findUnique({
    where: {
      teamId_userId: {
        teamId,
        userId: session.user.id,
      },
    },
  });

  if (!member) {
    throw new Error('You are not a member of this team');
  }

  const team = await prisma.team.findUnique({
    where: { id: teamId },
    include: {
      _count: {
        select: {
          members: true,
          quizzes: true,
        },
      },
      subscription: {
        include: {
          plan: true,
        },
      },
    },
  });

  if (!team) {
    throw new Error('Team not found');
  }

  return {
    ...team,
    currentUserRole: member.role,
  };
}

// Update team details
interface UpdateTeamParams {
  teamId: string;
  name?: string;
  description?: string;
  logo?: string;
}

export async function updateTeam({
  teamId,
  name,
  description,
  logo,
}: UpdateTeamParams) {
  const session = await auth();
  if (!session?.user?.id) {
    throw new Error('Unauthorized');
  }

  // Check if user has permission
  const member = await prisma.teamMember.findUnique({
    where: {
      teamId_userId: {
        teamId,
        userId: session.user.id,
      },
    },
  });

  if (!member || !['OWNER', 'ADMIN'].includes(member.role)) {
    throw new Error('Insufficient permissions');
  }

  const updateData: any = {};
  if (name !== undefined) updateData.name = name;
  if (description !== undefined) updateData.description = description;
  if (logo !== undefined) updateData.logo = logo;

  const team = await prisma.team.update({
    where: { id: teamId },
    data: updateData,
  });

  revalidatePath('/dashboard/team');
  return { success: true, team };
}

// Create team invitation
interface CreateInvitationParams {
  teamId: string;
  email: string;
  role: TeamRole;
}

export async function createTeamInvitation({
  teamId,
  email,
  role,
}: CreateInvitationParams) {
  const session = await auth();
  if (!session?.user?.id) {
    throw new Error('Unauthorized');
  }

  // Check if user has permission
  const member = await prisma.teamMember.findUnique({
    where: {
      teamId_userId: {
        teamId,
        userId: session.user.id,
      },
    },
  });

  if (!member || !['OWNER', 'ADMIN'].includes(member.role)) {
    throw new Error('Insufficient permissions');
  }

  // Check if invitation already exists
  const existingInvitation = await prisma.teamInvitation.findFirst({
    where: {
      teamId,
      email,
      status: 'PENDING',
    },
  });

  if (existingInvitation) {
    throw new Error('An invitation for this email already exists');
  }

  // Create invitation with 7 day expiry
  const invitation = await prisma.teamInvitation.create({
    data: {
      teamId,
      email,
      role,
      invitedById: session.user.id,
      expiresAt: new Date(Date.now() + 7 * 24 * 60 * 60 * 1000),
    },
  });

  // TODO: Send invitation email

  return { success: true, invitation };
}

// Get pending invitations
export async function getTeamInvitations(teamId: string) {
  const session = await auth();
  if (!session?.user?.id) {
    throw new Error('Unauthorized');
  }

  // Check if user has permission
  const member = await prisma.teamMember.findUnique({
    where: {
      teamId_userId: {
        teamId,
        userId: session.user.id,
      },
    },
  });

  if (!member || !['OWNER', 'ADMIN'].includes(member.role)) {
    throw new Error('Insufficient permissions');
  }

  const invitations = await prisma.teamInvitation.findMany({
    where: {
      teamId,
      status: 'PENDING',
      expiresAt: {
        gt: new Date(),
      },
    },
    include: {
      invitedBy: {
        select: {
          name: true,
          email: true,
        },
      },
    },
    orderBy: {
      createdAt: 'desc',
    },
  });

  return invitations;
}

// Cancel invitation
export async function cancelTeamInvitation(invitationId: string) {
  const session = await auth();
  if (!session?.user?.id) {
    throw new Error('Unauthorized');
  }

  const invitation = await prisma.teamInvitation.findUnique({
    where: { id: invitationId },
    include: {
      team: {
        include: {
          members: {
            where: {
              userId: session.user.id,
            },
          },
        },
      },
    },
  });

  if (!invitation) {
    throw new Error('Invitation not found');
  }

  const member = invitation.team.members[0];
  if (!member || !['OWNER', 'ADMIN'].includes(member.role)) {
    throw new Error('Insufficient permissions');
  }

  await prisma.teamInvitation.update({
    where: { id: invitationId },
    data: { status: 'EXPIRED' },
  });

  revalidatePath('/dashboard/team');
  return { success: true };
}
=======
const updateTeamMemberRoleSchema = z.object({
  teamId: z.string().min(1, 'Team ID is required'),
  userId: z.string().min(1, 'User ID is required'),
  role: z.nativeEnum(TeamRole),
});

export const updateTeamMemberRole = authAction
  .inputSchema(updateTeamMemberRoleSchema)
  .action(
    async ({ parsedInput: { teamId, userId: targetUserId, role }, ctx }) => {
      const { userId } = ctx;

      // Only owners can change roles
      const requestingMember = await prisma.teamMember.findUnique({
        where: {
          teamId_userId: {
            teamId,
            userId,
          },
        },
      });

      if (!requestingMember || requestingMember.role !== 'OWNER') {
        throw new Error('Only owners can change member roles');
      }

      // Update role
      const member = await prisma.teamMember.update({
        where: {
          teamId_userId: {
            teamId,
            userId: targetUserId,
          },
        },
        data: { role },
      });

      revalidatePath('/dashboard/team');
      return { success: true, member };
    }
  );
>>>>>>> a3969157
<|MERGE_RESOLUTION|>--- conflicted
+++ resolved
@@ -1,8 +1,8 @@
 import { createSafeActionClient } from 'next-safe-action';
 import { z } from 'zod';
-import { authAction } from '@/lib/actions/auth-action';
-import { prisma } from '@/lib/prisma';
-import { handleTeamMemberChange } from '@/lib/stripe/pricing';
+import { authAction } from './auth-action';
+import { prisma } from '../prisma';
+import { handleTeamMemberChange } from '../stripe/pricing';
 import { revalidatePath } from 'next/cache';
 import { TeamRole } from '@prisma/client';
 
@@ -128,330 +128,6 @@
     return { success: true };
   });
 
-<<<<<<< HEAD
-  revalidatePath('/dashboard/team');
-  return { success: true, member };
-}
-
-// Get team members
-export async function getTeamMembers(teamId: string) {
-  const session = await auth();
-  if (!session?.user?.id) {
-    throw new Error('Unauthorized');
-  }
-
-  // Check if user is a member of this team
-  const requestingMember = await prisma.teamMember.findUnique({
-    where: {
-      teamId_userId: {
-        teamId,
-        userId: session.user.id,
-      },
-    },
-  });
-
-  if (!requestingMember) {
-    throw new Error('You are not a member of this team');
-  }
-
-  const members = await prisma.teamMember.findMany({
-    where: { teamId },
-    include: {
-      user: {
-        select: {
-          id: true,
-          name: true,
-          email: true,
-          image: true,
-        },
-      },
-    },
-    orderBy: [
-      {
-        role: 'asc',
-      },
-      {
-        joinedAt: 'asc',
-      },
-    ],
-  });
-
-  return members;
-}
-
-// Get user's teams
-export async function getUserTeams() {
-  const session = await auth();
-  if (!session?.user?.id) {
-    throw new Error('Unauthorized');
-  }
-
-  const teams = await prisma.teamMember.findMany({
-    where: { userId: session.user.id },
-    include: {
-      team: {
-        include: {
-          _count: {
-            select: {
-              members: true,
-              quizzes: true,
-            },
-          },
-        },
-      },
-    },
-    orderBy: {
-      joinedAt: 'asc',
-    },
-  });
-
-  return teams.map(tm => ({
-    ...tm.team,
-    role: tm.role,
-    joinedAt: tm.joinedAt,
-  }));
-}
-
-// Get team by ID
-export async function getTeamById(teamId: string) {
-  const session = await auth();
-  if (!session?.user?.id) {
-    throw new Error('Unauthorized');
-  }
-
-  // Check if user is a member of this team
-  const member = await prisma.teamMember.findUnique({
-    where: {
-      teamId_userId: {
-        teamId,
-        userId: session.user.id,
-      },
-    },
-  });
-
-  if (!member) {
-    throw new Error('You are not a member of this team');
-  }
-
-  const team = await prisma.team.findUnique({
-    where: { id: teamId },
-    include: {
-      _count: {
-        select: {
-          members: true,
-          quizzes: true,
-        },
-      },
-      subscription: {
-        include: {
-          plan: true,
-        },
-      },
-    },
-  });
-
-  if (!team) {
-    throw new Error('Team not found');
-  }
-
-  return {
-    ...team,
-    currentUserRole: member.role,
-  };
-}
-
-// Update team details
-interface UpdateTeamParams {
-  teamId: string;
-  name?: string;
-  description?: string;
-  logo?: string;
-}
-
-export async function updateTeam({
-  teamId,
-  name,
-  description,
-  logo,
-}: UpdateTeamParams) {
-  const session = await auth();
-  if (!session?.user?.id) {
-    throw new Error('Unauthorized');
-  }
-
-  // Check if user has permission
-  const member = await prisma.teamMember.findUnique({
-    where: {
-      teamId_userId: {
-        teamId,
-        userId: session.user.id,
-      },
-    },
-  });
-
-  if (!member || !['OWNER', 'ADMIN'].includes(member.role)) {
-    throw new Error('Insufficient permissions');
-  }
-
-  const updateData: any = {};
-  if (name !== undefined) updateData.name = name;
-  if (description !== undefined) updateData.description = description;
-  if (logo !== undefined) updateData.logo = logo;
-
-  const team = await prisma.team.update({
-    where: { id: teamId },
-    data: updateData,
-  });
-
-  revalidatePath('/dashboard/team');
-  return { success: true, team };
-}
-
-// Create team invitation
-interface CreateInvitationParams {
-  teamId: string;
-  email: string;
-  role: TeamRole;
-}
-
-export async function createTeamInvitation({
-  teamId,
-  email,
-  role,
-}: CreateInvitationParams) {
-  const session = await auth();
-  if (!session?.user?.id) {
-    throw new Error('Unauthorized');
-  }
-
-  // Check if user has permission
-  const member = await prisma.teamMember.findUnique({
-    where: {
-      teamId_userId: {
-        teamId,
-        userId: session.user.id,
-      },
-    },
-  });
-
-  if (!member || !['OWNER', 'ADMIN'].includes(member.role)) {
-    throw new Error('Insufficient permissions');
-  }
-
-  // Check if invitation already exists
-  const existingInvitation = await prisma.teamInvitation.findFirst({
-    where: {
-      teamId,
-      email,
-      status: 'PENDING',
-    },
-  });
-
-  if (existingInvitation) {
-    throw new Error('An invitation for this email already exists');
-  }
-
-  // Create invitation with 7 day expiry
-  const invitation = await prisma.teamInvitation.create({
-    data: {
-      teamId,
-      email,
-      role,
-      invitedById: session.user.id,
-      expiresAt: new Date(Date.now() + 7 * 24 * 60 * 60 * 1000),
-    },
-  });
-
-  // TODO: Send invitation email
-
-  return { success: true, invitation };
-}
-
-// Get pending invitations
-export async function getTeamInvitations(teamId: string) {
-  const session = await auth();
-  if (!session?.user?.id) {
-    throw new Error('Unauthorized');
-  }
-
-  // Check if user has permission
-  const member = await prisma.teamMember.findUnique({
-    where: {
-      teamId_userId: {
-        teamId,
-        userId: session.user.id,
-      },
-    },
-  });
-
-  if (!member || !['OWNER', 'ADMIN'].includes(member.role)) {
-    throw new Error('Insufficient permissions');
-  }
-
-  const invitations = await prisma.teamInvitation.findMany({
-    where: {
-      teamId,
-      status: 'PENDING',
-      expiresAt: {
-        gt: new Date(),
-      },
-    },
-    include: {
-      invitedBy: {
-        select: {
-          name: true,
-          email: true,
-        },
-      },
-    },
-    orderBy: {
-      createdAt: 'desc',
-    },
-  });
-
-  return invitations;
-}
-
-// Cancel invitation
-export async function cancelTeamInvitation(invitationId: string) {
-  const session = await auth();
-  if (!session?.user?.id) {
-    throw new Error('Unauthorized');
-  }
-
-  const invitation = await prisma.teamInvitation.findUnique({
-    where: { id: invitationId },
-    include: {
-      team: {
-        include: {
-          members: {
-            where: {
-              userId: session.user.id,
-            },
-          },
-        },
-      },
-    },
-  });
-
-  if (!invitation) {
-    throw new Error('Invitation not found');
-  }
-
-  const member = invitation.team.members[0];
-  if (!member || !['OWNER', 'ADMIN'].includes(member.role)) {
-    throw new Error('Insufficient permissions');
-  }
-
-  await prisma.teamInvitation.update({
-    where: { id: invitationId },
-    data: { status: 'EXPIRED' },
-  });
-
-  revalidatePath('/dashboard/team');
-  return { success: true };
-}
-=======
 const updateTeamMemberRoleSchema = z.object({
   teamId: z.string().min(1, 'Team ID is required'),
   userId: z.string().min(1, 'User ID is required'),
@@ -493,4 +169,328 @@
       return { success: true, member };
     }
   );
->>>>>>> a3969157
+
+// Get team members
+const getTeamMembersSchema = z.object({
+  teamId: z.string().min(1, 'Team ID is required'),
+});
+
+export const getTeamMembers = authAction
+  .inputSchema(getTeamMembersSchema)
+  .action(async ({ parsedInput: { teamId }, ctx }) => {
+    const { userId } = ctx;
+
+    // Check if user is a member of this team
+    const requestingMember = await prisma.teamMember.findUnique({
+      where: {
+        teamId_userId: {
+          teamId,
+          userId,
+        },
+      },
+    });
+
+    if (!requestingMember) {
+      throw new Error('You are not a member of this team');
+    }
+
+    const members = await prisma.teamMember.findMany({
+      where: { teamId },
+      include: {
+        user: {
+          select: {
+            id: true,
+            name: true,
+            email: true,
+            image: true,
+          },
+        },
+      },
+      orderBy: [
+        {
+          role: 'asc',
+        },
+        {
+          joinedAt: 'asc',
+        },
+      ],
+    });
+
+    return { members };
+  });
+
+// Get user's teams
+const getUserTeamsSchema = z.object({});
+
+export const getUserTeams = authAction
+  .inputSchema(getUserTeamsSchema)
+  .action(async ({ ctx }) => {
+    const { userId } = ctx;
+
+    const teams = await prisma.teamMember.findMany({
+      where: { userId },
+      include: {
+        team: {
+          include: {
+            _count: {
+              select: {
+                members: true,
+                quizzes: true,
+              },
+            },
+          },
+        },
+      },
+      orderBy: {
+        joinedAt: 'asc',
+      },
+    });
+
+    const result = teams.map(tm => ({
+      ...tm.team,
+      role: tm.role,
+      joinedAt: tm.joinedAt,
+    }));
+
+    return { teams: result };
+  });
+
+// Get team by ID
+const getTeamByIdSchema = z.object({
+  teamId: z.string().min(1, 'Team ID is required'),
+});
+
+export const getTeamById = authAction
+  .inputSchema(getTeamByIdSchema)
+  .action(async ({ parsedInput: { teamId }, ctx }) => {
+    const { userId } = ctx;
+
+    // Check if user is a member of this team
+    const member = await prisma.teamMember.findUnique({
+      where: {
+        teamId_userId: {
+          teamId,
+          userId,
+        },
+      },
+    });
+
+    if (!member) {
+      throw new Error('You are not a member of this team');
+    }
+
+    const team = await prisma.team.findUnique({
+      where: { id: teamId },
+      include: {
+        _count: {
+          select: {
+            members: true,
+            quizzes: true,
+          },
+        },
+        subscription: {
+          include: {
+            plan: true,
+          },
+        },
+      },
+    });
+
+    if (!team) {
+      throw new Error('Team not found');
+    }
+
+    return {
+      team: {
+        ...team,
+        currentUserRole: member.role,
+      },
+    };
+  });
+
+// Update team details
+const updateTeamSchema = z.object({
+  teamId: z.string().min(1, 'Team ID is required'),
+  name: z.string().optional(),
+  description: z.string().optional(),
+  logo: z.string().optional(),
+});
+
+export const updateTeam = authAction
+  .inputSchema(updateTeamSchema)
+  .action(async ({ parsedInput: { teamId, name, description, logo }, ctx }) => {
+    const { userId } = ctx;
+
+    // Check if user has permission
+    const member = await prisma.teamMember.findUnique({
+      where: {
+        teamId_userId: {
+          teamId,
+          userId,
+        },
+      },
+    });
+
+    if (!member || !['OWNER', 'ADMIN'].includes(member.role)) {
+      throw new Error('Insufficient permissions');
+    }
+
+    const updateData: any = {};
+    if (name !== undefined) updateData.name = name;
+    if (description !== undefined) updateData.description = description;
+    if (logo !== undefined) updateData.logo = logo;
+
+    const team = await prisma.team.update({
+      where: { id: teamId },
+      data: updateData,
+    });
+
+    revalidatePath('/dashboard/team');
+    return { success: true, team };
+  });
+
+// Create team invitation
+const createTeamInvitationSchema = z.object({
+  teamId: z.string().min(1, 'Team ID is required'),
+  email: z.string().email('Valid email is required'),
+  role: z.nativeEnum(TeamRole),
+});
+
+export const createTeamInvitation = authAction
+  .inputSchema(createTeamInvitationSchema)
+  .action(async ({ parsedInput: { teamId, email, role }, ctx }) => {
+    const { userId } = ctx;
+
+    // Check if user has permission
+    const member = await prisma.teamMember.findUnique({
+      where: {
+        teamId_userId: {
+          teamId,
+          userId,
+        },
+      },
+    });
+
+    if (!member || !['OWNER', 'ADMIN'].includes(member.role)) {
+      throw new Error('Insufficient permissions');
+    }
+
+    // Check if invitation already exists
+    const existingInvitation = await prisma.teamInvitation.findFirst({
+      where: {
+        teamId,
+        email,
+        status: 'PENDING',
+      },
+    });
+
+    if (existingInvitation) {
+      throw new Error('An invitation for this email already exists');
+    }
+
+    // Create invitation with 7 day expiry
+    const invitation = await prisma.teamInvitation.create({
+      data: {
+        teamId,
+        email,
+        role,
+        invitedById: userId,
+        expiresAt: new Date(Date.now() + 7 * 24 * 60 * 60 * 1000),
+      },
+    });
+
+    // TODO: Send invitation email
+
+    return { success: true, invitation };
+  });
+
+// Get pending invitations
+const getTeamInvitationsSchema = z.object({
+  teamId: z.string().min(1, 'Team ID is required'),
+});
+
+export const getTeamInvitations = authAction
+  .inputSchema(getTeamInvitationsSchema)
+  .action(async ({ parsedInput: { teamId }, ctx }) => {
+    const { userId } = ctx;
+
+    // Check if user has permission
+    const member = await prisma.teamMember.findUnique({
+      where: {
+        teamId_userId: {
+          teamId,
+          userId,
+        },
+      },
+    });
+
+    if (!member || !['OWNER', 'ADMIN'].includes(member.role)) {
+      throw new Error('Insufficient permissions');
+    }
+
+    const invitations = await prisma.teamInvitation.findMany({
+      where: {
+        teamId,
+        status: 'PENDING',
+        expiresAt: {
+          gt: new Date(),
+        },
+      },
+      include: {
+        invitedBy: {
+          select: {
+            name: true,
+            email: true,
+          },
+        },
+      },
+      orderBy: {
+        createdAt: 'desc',
+      },
+    });
+
+    return { invitations };
+  });
+
+// Cancel invitation
+const cancelTeamInvitationSchema = z.object({
+  invitationId: z.string().min(1, 'Invitation ID is required'),
+});
+
+export const cancelTeamInvitation = authAction
+  .inputSchema(cancelTeamInvitationSchema)
+  .action(async ({ parsedInput: { invitationId }, ctx }) => {
+    const { userId } = ctx;
+
+    const invitation = await prisma.teamInvitation.findUnique({
+      where: { id: invitationId },
+      include: {
+        team: {
+          include: {
+            members: {
+              where: {
+                userId,
+              },
+            },
+          },
+        },
+      },
+    });
+
+    if (!invitation) {
+      throw new Error('Invitation not found');
+    }
+
+    const member = invitation.team.members[0];
+    if (!member || !['OWNER', 'ADMIN'].includes(member.role)) {
+      throw new Error('Insufficient permissions');
+    }
+
+    await prisma.teamInvitation.update({
+      where: { id: invitationId },
+      data: { status: 'EXPIRED' },
+    });
+
+    revalidatePath('/dashboard/team');
+    return { success: true };
+  });