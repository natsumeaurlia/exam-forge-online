import { getServerSession } from 'next-auth';
import { authOptions } from '../auth';
import { createSafeActionClient } from 'next-safe-action';
import * as Sentry from '@sentry/nextjs';
import { setSentryUserContext } from '@/lib/utils/sentry-helpers';

// Safe Action クライアントを作成
const action = createSafeActionClient();

export const authAction = action.use(async ({ next }) => {
<<<<<<< HEAD
  const session = await getServerSession(authOptions);
  if (!session?.user?.id && !session?.user?.email) {
    // ユーザーが認証されていない場合、エラーをスロー
    throw new Error('UNAUTHENTICATED:ログインが必要です');
  }
  return next({ ctx: { userId: session.user.id } });
=======
  return Sentry.withScope(async scope => {
    const session = await getServerSession(authOptions);

    if (!(session?.user as any)?.id && !session?.user?.email) {
      // Track authentication failures
      Sentry.addBreadcrumb({
        message: 'Authentication failed - no valid session',
        category: 'auth',
        level: 'warning',
      });

      // ユーザーが認証されていない場合、エラーをスロー
      throw new Error('UNAUTHENTICATED:ログインが必要です');
    }

    // Set user context for error tracking
    const userId = (session?.user as any)?.id;
    const userEmail = session?.user?.email;

    setSentryUserContext(userId, userEmail || undefined);

    scope.setTag('authenticated', 'true');
    scope.setContext('session', {
      userId,
      email: userEmail,
      sessionId: session ? 'active' : 'none',
    });

    return next({ ctx: { userId } });
  });
>>>>>>> 41fa78c8
});<|MERGE_RESOLUTION|>--- conflicted
+++ resolved
@@ -8,14 +8,6 @@
 const action = createSafeActionClient();
 
 export const authAction = action.use(async ({ next }) => {
-<<<<<<< HEAD
-  const session = await getServerSession(authOptions);
-  if (!session?.user?.id && !session?.user?.email) {
-    // ユーザーが認証されていない場合、エラーをスロー
-    throw new Error('UNAUTHENTICATED:ログインが必要です');
-  }
-  return next({ ctx: { userId: session.user.id } });
-=======
   return Sentry.withScope(async scope => {
     const session = await getServerSession(authOptions);
 
@@ -46,5 +38,4 @@
 
     return next({ ctx: { userId } });
   });
->>>>>>> 41fa78c8
 });