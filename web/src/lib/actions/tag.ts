--- conflicted
+++ resolved
@@ -26,34 +26,6 @@
   return session.user.id;
 }
 
-// Helper function to get user's active team (copied from quiz.ts)
-async function getUserActiveTeam(userId: string): Promise<string> {
-  const user = await prisma.user.findUnique({
-    where: { id: userId },
-    include: {
-      teamMembers: {
-        where: {
-          role: {
-            in: ['OWNER', 'ADMIN', 'MEMBER'],
-          },
-        },
-        include: {
-          team: true,
-        },
-        orderBy: {
-          joinedAt: 'asc',
-        },
-      },
-    },
-  });
-
-  if (!user || user.teamMembers.length === 0) {
-    throw new Error('ユーザーのチームが見つかりません');
-  }
-
-  return user.teamMembers[0].team.id;
-}
-
 // タグ作成
 export const createTag = action
   .schema(createTagSchema)
@@ -61,9 +33,6 @@
     const userId = await getAuthenticatedUser();
 
     try {
-<<<<<<< HEAD
-      const teamId = await getUserActiveTeam(userId);
-=======
       // ユーザーのデフォルトチーム（最初のチーム）を取得
       const userTeam = await prisma.teamMember.findFirst({
         where: { userId },
@@ -73,17 +42,12 @@
       if (!userTeam) {
         throw new Error('チームが見つかりません');
       }
->>>>>>> 8133d915
 
       const tag = await prisma.tag.create({
         data: {
           name: data.name,
           color: data.color,
-<<<<<<< HEAD
-          teamId,
-=======
           teamId: userTeam.teamId,
->>>>>>> 8133d915
         },
       });
 
