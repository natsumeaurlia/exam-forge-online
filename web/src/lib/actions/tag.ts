'use server';

import { createSafeActionClient } from 'next-safe-action';
import { revalidatePath } from 'next/cache';
import { prisma } from '@/lib/prisma';
import {
  createTagSchema,
  updateTagSchema,
  deleteTagSchema,
  addTagToQuizSchema,
  removeTagFromQuizSchema,
  getTagsSchema,
} from '@/types/quiz-schemas';
import { authAction } from './auth-action';

// Helper function to get user's active team (copied from quiz.ts)
async function getUserActiveTeam(userId: string): Promise<string> {
  const user = await prisma.user.findUnique({
    where: { id: userId },
    include: {
      teamMembers: {
        where: {
          role: {
            in: ['OWNER', 'ADMIN', 'MEMBER'],
          },
        },
        include: {
          team: true,
        },
        orderBy: {
          joinedAt: 'asc',
        },
      },
    },
  });

  if (!user || user.teamMembers.length === 0) {
    throw new Error('ユーザーのチームが見つかりません');
  }

  return user.teamMembers[0].team.id;
}

// タグ作成
<<<<<<< HEAD
export const createTag = action
  .schema(createTagSchema)
  .action(async ({ parsedInput: data }) => {
    const userId = await getAuthenticatedUser();

    try {
      const teamId = await getUserActiveTeam(userId);
=======
export const createTag = authAction
  .inputSchema(createTagSchema)
  .action(async ({ parsedInput: data, ctx }) => {
    const { userId } = ctx;

    try {
      // ユーザーのデフォルトチーム（最初のチーム）を取得
      const userTeam = await prisma.teamMember.findFirst({
        where: { userId },
        include: { team: true },
      });

      if (!userTeam) {
        throw new Error('チームが見つかりません');
      }
>>>>>>> 6e9b8ce3

      const tag = await prisma.tag.create({
        data: {
          name: data.name,
          color: data.color,
<<<<<<< HEAD
          teamId,
=======
          teamId: userTeam.teamId,
>>>>>>> 6e9b8ce3
        },
      });

      revalidatePath('/dashboard/quizzes');
      return { tag };
    } catch (error) {
      throw new Error('タグの作成に失敗しました');
    }
  });

// タグ更新
export const updateTag = authAction
  .inputSchema(updateTagSchema)
  .action(async ({ parsedInput: data, ctx }) => {
    const { userId } = ctx;

    try {
      const { id, ...updateData } = data;

      // タグの所有権確認 - ユーザーのチームに属するタグのみ更新可能
      const tag = await prisma.tag.findFirst({
        where: {
          id,
          team: {
            members: {
              some: {
                userId,
                role: { in: ['OWNER', 'ADMIN', 'MEMBER'] },
              },
            },
          },
        },
      });

      if (!tag) {
        throw new Error('タグが見つからないか、編集権限がありません');
      }

      const updatedTag = await prisma.tag.update({
        where: { id },
        data: updateData,
      });

      revalidatePath('/dashboard/quizzes');
      return { tag: updatedTag };
    } catch (error) {
      throw new Error('タグの更新に失敗しました');
    }
  });

// タグ削除
export const deleteTag = authAction
  .inputSchema(deleteTagSchema)
  .action(async ({ parsedInput: data, ctx }) => {
    const { userId } = ctx;

    try {
      // タグの所有権確認 - ユーザーのチームに属するタグのみ削除可能
      const tag = await prisma.tag.findFirst({
        where: {
          id: data.id,
          team: {
            members: {
              some: {
                userId,
                role: { in: ['OWNER', 'ADMIN', 'MEMBER'] },
              },
            },
          },
        },
      });

      if (!tag) {
        throw new Error('タグが見つからないか、削除権限がありません');
      }

      await prisma.tag.delete({
        where: { id: data.id },
      });

      revalidatePath('/dashboard/quizzes');
      return { success: true };
    } catch (error) {
      throw new Error('タグの削除に失敗しました');
    }
  });

// クイズにタグを追加
export const addTagToQuiz = authAction
  .inputSchema(addTagToQuizSchema)
  .action(async ({ parsedInput: data, ctx }) => {
    const { userId } = ctx;

    try {
      // クイズの所有者確認
      const quiz = await prisma.quiz.findFirst({
        where: {
          id: data.quizId,
          team: {
            members: {
              some: {
                userId,
              },
            },
          },
        },
      });

      if (!quiz) {
        throw new Error('クイズが見つからないか、編集権限がありません');
      }

      const quizTag = await prisma.quizTag.create({
        data: {
          quizId: data.quizId,
          tagId: data.tagId,
        },
      });

      revalidatePath('/dashboard/quizzes');
      revalidatePath(`/dashboard/quizzes/${data.quizId}`);
      return { quizTag };
    } catch (error) {
      throw new Error('タグの追加に失敗しました');
    }
  });

// クイズからタグを削除
export const removeTagFromQuiz = authAction
  .inputSchema(removeTagFromQuizSchema)
  .action(async ({ parsedInput: data, ctx }) => {
    const { userId } = ctx;

    try {
      // クイズの所有者確認
      const quiz = await prisma.quiz.findFirst({
        where: {
          id: data.quizId,
          team: {
            members: {
              some: {
                userId,
              },
            },
          },
        },
      });

      if (!quiz) {
        throw new Error('クイズが見つからないか、編集権限がありません');
      }

      await prisma.quizTag.deleteMany({
        where: {
          quizId: data.quizId,
          tagId: data.tagId,
        },
      });

      revalidatePath('/dashboard/quizzes');
      revalidatePath(`/dashboard/quizzes/${data.quizId}`);
      return { success: true };
    } catch (error) {
      throw new Error('タグの削除に失敗しました');
    }
  });

// タグ一覧取得
export const getTags = authAction
  .inputSchema(getTagsSchema)
  .action(async ({ ctx }) => {
    const { userId } = ctx;

    try {
      // ユーザーのチーム一覧を取得
      const userTeams = await prisma.teamMember.findMany({
        where: { userId },
        select: { teamId: true },
      });

      const teamIds = userTeams.map(tm => tm.teamId);

      const tags = await prisma.tag.findMany({
        where: {
          teamId: { in: teamIds },
        },
        include: {
          _count: {
            select: {
              quizzes: true,
            },
          },
        },
        orderBy: {
          name: 'asc',
        },
      });

      return { tags };
    } catch (error) {
      throw new Error('タグ一覧の取得に失敗しました');
    }
  });<|MERGE_RESOLUTION|>--- conflicted
+++ resolved
@@ -13,44 +13,7 @@
 } from '@/types/quiz-schemas';
 import { authAction } from './auth-action';
 
-// Helper function to get user's active team (copied from quiz.ts)
-async function getUserActiveTeam(userId: string): Promise<string> {
-  const user = await prisma.user.findUnique({
-    where: { id: userId },
-    include: {
-      teamMembers: {
-        where: {
-          role: {
-            in: ['OWNER', 'ADMIN', 'MEMBER'],
-          },
-        },
-        include: {
-          team: true,
-        },
-        orderBy: {
-          joinedAt: 'asc',
-        },
-      },
-    },
-  });
-
-  if (!user || user.teamMembers.length === 0) {
-    throw new Error('ユーザーのチームが見つかりません');
-  }
-
-  return user.teamMembers[0].team.id;
-}
-
 // タグ作成
-<<<<<<< HEAD
-export const createTag = action
-  .schema(createTagSchema)
-  .action(async ({ parsedInput: data }) => {
-    const userId = await getAuthenticatedUser();
-
-    try {
-      const teamId = await getUserActiveTeam(userId);
-=======
 export const createTag = authAction
   .inputSchema(createTagSchema)
   .action(async ({ parsedInput: data, ctx }) => {
@@ -66,17 +29,12 @@
       if (!userTeam) {
         throw new Error('チームが見つかりません');
       }
->>>>>>> 6e9b8ce3
 
       const tag = await prisma.tag.create({
         data: {
           name: data.name,
           color: data.color,
-<<<<<<< HEAD
-          teamId,
-=======
           teamId: userTeam.teamId,
->>>>>>> 6e9b8ce3
         },
       });
 
