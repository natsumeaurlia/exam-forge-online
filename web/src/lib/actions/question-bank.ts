--- conflicted
+++ resolved
@@ -175,15 +175,7 @@
 
       if (categoryId) {
         where.categories = {
-<<<<<<< HEAD
-          some: {
-            categoryId: {
-              in: [categoryId],
-            },
-          },
-=======
           some: { categoryId: { in: [categoryId] } },
->>>>>>> 5a31bb34
         };
       }
 
