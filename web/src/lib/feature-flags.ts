--- conflicted
+++ resolved
@@ -151,13 +151,8 @@
     }
 
     // Clear all cache entries for the team
-<<<<<<< HEAD
-    const keys = Array.from(this.cache.keys());
-    for (const key of keys) {
-=======
     const keysToDelete: string[] = [];
     for (const key of this.cache.keys()) {
->>>>>>> 5a31bb34
       if (key.startsWith(`${teamId}-`)) {
         keysToDelete.push(key);
       }
@@ -218,21 +213,13 @@
 /**
  * Plan-based feature access mapping
  */
-<<<<<<< HEAD
-const FREE_FEATURES: FeatureType[] = [
-=======
 const FREE_FEATURES = [
->>>>>>> 5a31bb34
   FEATURES.TRUE_FALSE,
   FEATURES.SINGLE_CHOICE,
   FEATURES.MULTIPLE_CHOICE,
 ];
 
-<<<<<<< HEAD
-const PRO_FEATURES: FeatureType[] = [
-=======
 const PRO_FEATURES = [
->>>>>>> 5a31bb34
   ...FREE_FEATURES,
   FEATURES.FREE_TEXT,
   FEATURES.ADVANCED_QUESTIONS,
@@ -252,11 +239,7 @@
   FEATURES.AUDIT_LOG,
 ];
 
-<<<<<<< HEAD
-export const PLAN_FEATURES: Record<string, FeatureType[]> = {
-=======
 export const PLAN_FEATURES = {
->>>>>>> 5a31bb34
   FREE: FREE_FEATURES,
   PRO: PRO_FEATURES,
   PREMIUM: [
