--- conflicted
+++ resolved
@@ -115,17 +115,6 @@
         locale = langMatch[1];
       }
 
-<<<<<<< HEAD
-      // callbackUrlがある場合はそれを優先（セキュリティチェック強化）
-      const callbackUrl = urlObj.searchParams.get('callbackUrl');
-      if (callbackUrl) {
-        // callbackUrlが相対URLの場合のみ許可
-        if (callbackUrl.startsWith('/') && !callbackUrl.startsWith('//')) {
-          return callbackUrl;
-        }
-        // 絶対URLは許可しない（Open Redirect脆弱性対策）
-        console.warn('Blocked potential open redirect attempt:', callbackUrl);
-=======
       // callbackUrlがある場合はそれを優先（セキュリティ強化）
       const callbackUrl = urlObj.searchParams.get('callbackUrl');
       if (callbackUrl) {
@@ -149,8 +138,8 @@
           }
         } catch {
           // 不正なURL形式の場合はデフォルトにフォールバック
+          console.warn('Blocked potential open redirect attempt:', callbackUrl);
         }
->>>>>>> bff8ba2b
       }
 
       // サインイン後は言語を保持してダッシュボードにリダイレクト
