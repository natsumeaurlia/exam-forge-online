import { withAuth } from 'next-auth/middleware';
import createIntlMiddleware from 'next-intl/middleware';
import { NextRequest, NextResponse } from 'next/server';
import { getToken } from 'next-auth/jwt';

const locales = ['en', 'ja'] as const;
const publicPaths = [
  '/',
  '/auth/signin',
  '/auth/signup',
  '/auth/signout',
  '/plans',
  '/contact',
  '/terms',
  '/privacy',
  '/legal',
] as const;

// SECURITY FIX: Switch to secure-by-default - all API routes require auth unless explicitly excluded
const publicApiPaths = [
  '/api/auth/',
  '/api/stripe/webhook',
  '/api/certificates/verify/',
] as const;

// Create the internationalization middleware
const intlMiddleware = createIntlMiddleware({
  locales,
  defaultLocale: 'ja',
  localePrefix: 'as-needed',
});

// Create the authentication middleware
const authMiddleware = withAuth(
  function onSuccess(req) {
    return intlMiddleware(req);
  },
  {
    callbacks: {
      authorized: ({ token }) => token != null,
    },
  }
);

export default async function middleware(request: NextRequest) {
  const pathname = request.nextUrl.pathname;
  const pathSegments = pathname.split('/');
  const locale = locales.includes(pathSegments[1] as 'en' | 'ja')
    ? (pathSegments[1] as 'en' | 'ja')
    : 'ja';

  // Check if this is a public path (doesn't require authentication)
  const isPublicPath = publicPaths.some(path => {
    const fullPath = `/${locale}${path === '/' ? '' : path}`;
    return pathname === fullPath || pathname === path;
  });

  // SECURITY FIX: Secure-by-default - check if API route is explicitly public
  const isPublicApiPath = publicApiPaths.some(path =>
    pathname.startsWith(path)
  );

  // For public paths and explicitly public API routes, use only i18n middleware
  if (isPublicPath || (pathname.startsWith('/api') && isPublicApiPath)) {
    return intlMiddleware(request);
  }

<<<<<<< HEAD
  // For protected paths, use the combined auth + i18n middleware
  // The authMiddleware will handle the authentication check
  return authMiddleware(request as any, undefined as any);
=======
  // 🔒 SECURITY: 適切なJWT検証でSession Token Bypass脆弱性を修正
  try {
    const token = await getToken({
      req: request,
      secret: process.env.NEXTAUTH_SECRET,
    });

    // トークンが存在せず、期限切れでないかチェック
    if (
      !token ||
      (token.exp &&
        typeof token.exp === 'number' &&
        token.exp < Math.floor(Date.now() / 1000))
    ) {
      // Create a proper redirect URL with locale
      const signInUrl = new URL(`/${locale}/auth/signin`, request.url);
      signInUrl.searchParams.set('callbackUrl', pathname);
      return NextResponse.redirect(signInUrl);
    }
  } catch (error) {
    // JWTデコードエラーの場合も認証なしとして処理
    console.warn('JWT validation error:', error);
    const signInUrl = new URL(`/${locale}/auth/signin`, request.url);
    signInUrl.searchParams.set('callbackUrl', pathname);
    return NextResponse.redirect(signInUrl);
  }

  // For authenticated users, continue with i18n middleware
  return intlMiddleware(request);
>>>>>>> 7477c282
}

export const config = {
  // Match internationalized pathnames and protected API routes
  // Exclude Next.js internals and static files
  matcher: [
    '/',
    '/(ja|en)/:path*',
    '/api/upload/:path*',
    '/api/storage/:path*',
    '/api/stripe/checkout/:path*',
    '/api/stripe/portal/:path*',
    '/((?!_next|_vercel|.*\\..*).*)',
  ],
};<|MERGE_RESOLUTION|>--- conflicted
+++ resolved
@@ -65,11 +65,6 @@
     return intlMiddleware(request);
   }
 
-<<<<<<< HEAD
-  // For protected paths, use the combined auth + i18n middleware
-  // The authMiddleware will handle the authentication check
-  return authMiddleware(request as any, undefined as any);
-=======
   // 🔒 SECURITY: 適切なJWT検証でSession Token Bypass脆弱性を修正
   try {
     const token = await getToken({
@@ -99,7 +94,6 @@
 
   // For authenticated users, continue with i18n middleware
   return intlMiddleware(request);
->>>>>>> 7477c282
 }
 
 export const config = {
