--- conflicted
+++ resolved
@@ -56,9 +56,14 @@
     return pathname === fullPath || pathname === path;
   });
 
-<<<<<<< HEAD
-  // For public paths and API routes, use only i18n middleware
-  if (isPublicPath || pathname.startsWith('/api')) {
+  // Check if this is a public API path (auth and webhook endpoints)
+  const isPublicApiPath =
+    pathname.startsWith('/api/auth/') ||
+    pathname.startsWith('/api/stripe/webhook') ||
+    pathname.startsWith('/api/certificates/verify/');
+
+  // For public paths and public API routes, use only i18n middleware
+  if (isPublicPath || (pathname.startsWith('/api') && isPublicApiPath)) {
     return intlMiddleware(request);
   }
 
@@ -87,22 +92,10 @@
     const signInUrl = new URL(`/${locale}/auth/signin`, request.url);
     signInUrl.searchParams.set('callbackUrl', pathname);
     return NextResponse.redirect(signInUrl);
-=======
-  // Check if this is a public API path (auth and webhook endpoints)
-  const isPublicApiPath =
-    pathname.startsWith('/api/auth/') ||
-    pathname.startsWith('/api/stripe/webhook') ||
-    pathname.startsWith('/api/certificates/verify/');
-
-  // For public paths and public API routes, use only i18n middleware
-  if (isPublicPath || (pathname.startsWith('/api') && isPublicApiPath)) {
-    return intlMiddleware(request);
->>>>>>> bff8ba2b
   }
 
-  // For protected paths, use the combined auth + i18n middleware
-  // The authMiddleware will handle the authentication check
-  return authMiddleware(request, undefined as any);
+  // For authenticated users, continue with i18n middleware
+  return intlMiddleware(request);
 }
 
 export const config = {
