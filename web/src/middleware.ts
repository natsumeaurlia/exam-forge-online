--- conflicted
+++ resolved
@@ -15,18 +15,12 @@
   '/legal',
 ] as const;
 
-<<<<<<< HEAD
 // SECURITY FIX: Switch to secure-by-default - all API routes require auth unless explicitly excluded
-const publicApiPaths = ['/api/auth/', '/api/stripe/webhook'] as const;
-=======
-// SECURITY: API routes that require authentication
-const protectedApiPaths = [
-  '/api/upload',
-  '/api/storage',
-  '/api/stripe/checkout',
-  '/api/stripe/portal',
+const publicApiPaths = [
+  '/api/auth/',
+  '/api/stripe/webhook',
+  '/api/certificates/verify/',
 ] as const;
->>>>>>> bff8ba2b
 
 // Create the internationalization middleware
 const intlMiddleware = createIntlMiddleware({
@@ -60,34 +54,20 @@
     return pathname === fullPath || pathname === path;
   });
 
-<<<<<<< HEAD
   // SECURITY FIX: Secure-by-default - check if API route is explicitly public
   const isPublicApiPath = publicApiPaths.some(path =>
     pathname.startsWith(path)
   );
 
   // For public paths and explicitly public API routes, use only i18n middleware
-=======
-  // Check if this is a public API path (auth and webhook endpoints)
-  const isPublicApiPath =
-    pathname.startsWith('/api/auth/') ||
-    pathname.startsWith('/api/stripe/webhook') ||
-    pathname.startsWith('/api/certificates/verify/');
-
-  // For public paths and public API routes, use only i18n middleware
->>>>>>> bff8ba2b
   if (isPublicPath || (pathname.startsWith('/api') && isPublicApiPath)) {
     return intlMiddleware(request);
   }
 
   // For protected paths, use the combined auth + i18n middleware
   // The authMiddleware will handle the authentication check
-<<<<<<< HEAD
   // SECURITY FIX: Remove unsafe type casting for type safety
-  return authMiddleware(request);
-=======
   return authMiddleware(request, undefined as any);
->>>>>>> bff8ba2b
 }
 
 export const config = {
