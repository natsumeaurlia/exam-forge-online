import { withAuth } from 'next-auth/middleware';
import createIntlMiddleware from 'next-intl/middleware';
<<<<<<< HEAD
import { NextRequest } from 'next/server';
=======
import { NextRequest, NextResponse } from 'next/server';
import { getToken } from 'next-auth/jwt';
>>>>>>> 7477c282

const locales = ['en', 'ja'] as const;
const publicPaths = [
  '/',
  '/auth/signin',
  '/auth/signup',
  '/auth/signout',
  '/plans',
  '/contact',
  '/terms',
  '/privacy',
  '/legal',
] as const;

// SECURITY FIX: Switch to secure-by-default - all API routes require auth unless explicitly excluded
const publicApiPaths = [
  '/api/auth/',
  '/api/stripe/webhook',
  '/api/certificates/verify/',
] as const;

// Create the internationalization middleware
const intlMiddleware = createIntlMiddleware({
  locales,
  defaultLocale: 'ja',
  localePrefix: 'as-needed',
});

// Create the authentication middleware
const authMiddleware = withAuth(
  function onSuccess(req) {
    return intlMiddleware(req);
  },
  {
    callbacks: {
      authorized: ({ token }) => token != null,
    },
  }
);

export default async function middleware(request: NextRequest) {
  const pathname = request.nextUrl.pathname;
  const pathSegments = pathname.split('/');
  const locale = locales.includes(pathSegments[1] as 'en' | 'ja')
    ? (pathSegments[1] as 'en' | 'ja')
    : 'ja';

  // Check if this is a public quiz route
  const isPublicQuizRoute = pathname.match(/^\/(?:en|ja)?\/quiz\/[^\/]+$/);

  // Check if this is a public path (doesn't require authentication)
  const isPublicPath = publicPaths.some(path => {
    const fullPath = `/${locale}${path === '/' ? '' : path}`;
    return pathname === fullPath || pathname === path;
  });

  // SECURITY FIX: Secure-by-default - check if API route is explicitly public
  const isPublicApiPath = publicApiPaths.some(path =>
    pathname.startsWith(path)
  );

<<<<<<< HEAD
  // For public paths, public quiz routes, and public API routes, use only i18n middleware
  if (isPublicPath || isPublicQuizRoute || (pathname.startsWith('/api') && isPublicApiPath)) {
=======
  // For public paths and explicitly public API routes, use only i18n middleware
  if (isPublicPath || (pathname.startsWith('/api') && isPublicApiPath)) {
>>>>>>> 7477c282
    return intlMiddleware(request);
  }

  // 🔒 SECURITY: 適切なJWT検証でSession Token Bypass脆弱性を修正
  try {
    const token = await getToken({
      req: request,
      secret: process.env.NEXTAUTH_SECRET,
    });

    // トークンが存在せず、期限切れでないかチェック
    if (
      !token ||
      (token.exp &&
        typeof token.exp === 'number' &&
        token.exp < Math.floor(Date.now() / 1000))
    ) {
      // Create a proper redirect URL with locale
      const signInUrl = new URL(`/${locale}/auth/signin`, request.url);
      signInUrl.searchParams.set('callbackUrl', pathname);
      return NextResponse.redirect(signInUrl);
    }
  } catch (error) {
    // JWTデコードエラーの場合も認証なしとして処理
    console.warn('JWT validation error:', error);
    const signInUrl = new URL(`/${locale}/auth/signin`, request.url);
    signInUrl.searchParams.set('callbackUrl', pathname);
    return NextResponse.redirect(signInUrl);
  }

  // For authenticated users, continue with i18n middleware
  return intlMiddleware(request);
}

export const config = {
  // Match internationalized pathnames and protected API routes
  // Exclude Next.js internals and static files
  matcher: [
    '/',
    '/(ja|en)/:path*',
    '/api/upload/:path*',
    '/api/storage/:path*',
    '/api/stripe/checkout/:path*',
    '/api/stripe/portal/:path*',
    '/((?!_next|_vercel|.*\\..*).*)',
  ],
};<|MERGE_RESOLUTION|>--- conflicted
+++ resolved
@@ -1,11 +1,7 @@
 import { withAuth } from 'next-auth/middleware';
 import createIntlMiddleware from 'next-intl/middleware';
-<<<<<<< HEAD
-import { NextRequest } from 'next/server';
-=======
 import { NextRequest, NextResponse } from 'next/server';
 import { getToken } from 'next-auth/jwt';
->>>>>>> 7477c282
 
 const locales = ['en', 'ja'] as const;
 const publicPaths = [
@@ -67,13 +63,8 @@
     pathname.startsWith(path)
   );
 
-<<<<<<< HEAD
   // For public paths, public quiz routes, and public API routes, use only i18n middleware
   if (isPublicPath || isPublicQuizRoute || (pathname.startsWith('/api') && isPublicApiPath)) {
-=======
-  // For public paths and explicitly public API routes, use only i18n middleware
-  if (isPublicPath || (pathname.startsWith('/api') && isPublicApiPath)) {
->>>>>>> 7477c282
     return intlMiddleware(request);
   }
 
