--- conflicted
+++ resolved
@@ -1,7 +1,7 @@
 'use client';
 
 import { useState } from 'react';
-import { useTranslations, useLocale } from 'next-intl';
+import { useTranslations } from 'next-intl';
 import { toast } from 'sonner';
 import {
   Dialog,
@@ -41,17 +41,23 @@
   Lightbulb,
 } from 'lucide-react';
 import { QuestionType, QuestionDifficulty } from '@prisma/client';
-<<<<<<< HEAD
-import { createBankQuestion } from '@/lib/actions/question-bank';
 import {
+  createBankQuestion,
   generateQuestionsWithAI,
-  GeneratedQuestion,
-} from '@/lib/ai/question-generator';
-=======
-import { createBankQuestion, generateQuestionsWithAI } from '@/lib/actions/question-bank';
->>>>>>> cb091dd2
-
-// Use the GeneratedQuestion interface from the AI module
+} from '@/lib/actions/question-bank';
+
+interface GeneratedQuestion {
+  type: QuestionType;
+  text: string;
+  points: number;
+  difficulty: QuestionDifficulty;
+  hint?: string;
+  explanation?: string;
+  options?: Array<{
+    text: string;
+    isCorrect: boolean;
+  }>;
+}
 
 interface AIQuestionGeneratorProps {
   isOpen: boolean;
@@ -65,7 +71,6 @@
   onSuccess,
 }: AIQuestionGeneratorProps) {
   const t = useTranslations('questionBank');
-  const locale = useLocale();
   const [step, setStep] = useState<'config' | 'generating' | 'review'>(
     'config'
   );
@@ -142,21 +147,6 @@
     setStep('generating');
 
     try {
-<<<<<<< HEAD
-      // Use AI to generate questions
-      const aiQuestions = await generateQuestionsWithAI({
-        topic,
-        questionType,
-        difficulty,
-        count,
-        additionalContext,
-        language: locale as 'ja' | 'en',
-      });
-
-      setGeneratedQuestions(aiQuestions);
-      setSelectedQuestions(new Set(aiQuestions.map((_, i) => i)));
-      setStep('review');
-=======
       // Real AI generation using our server action
       const result = await generateQuestionsWithAI({
         topic: topic.trim(),
@@ -185,19 +175,16 @@
         setGeneratedQuestions(questions);
         setSelectedQuestions(new Set(questions.map((_, index) => index)));
         setStep('review');
-        
-        toast.success(
-          `${questions.length}問の問題を生成しました！`
-        );
+
+        toast.success(`${questions.length}問の問題を生成しました！`);
       } else {
         throw new Error(result?.data?.error || 'AI問題生成に失敗しました');
       }
->>>>>>> cb091dd2
     } catch (error) {
       console.error('AI generation error:', error);
       toast.error(
-        error instanceof Error 
-          ? error.message 
+        error instanceof Error
+          ? error.message
           : 'AI問題生成中にエラーが発生しました'
       );
       setStep('config');
@@ -225,11 +212,9 @@
     // Questions are already saved by the AI generation process
     // This function now just confirms the selection and closes the modal
     const selectedCount = selectedQuestions.size;
-    
-    toast.success(
-      `${selectedCount}問の問題が問題バンクに保存されました`
-    );
-    
+
+    toast.success(`${selectedCount}問の問題が問題バンクに保存されました`);
+
     onSuccess();
     handleClose();
   };
