--- conflicted
+++ resolved
@@ -23,30 +23,14 @@
 import { useTranslations } from 'next-intl';
 import { toast } from 'sonner';
 import { getCategories, createCategory } from '@/lib/actions/category';
-<<<<<<< HEAD
-=======
 import { useAction } from 'next-safe-action/hooks';
->>>>>>> cb091dd2
 
 interface Category {
   id: string;
   name: string;
   description?: string | null;
-<<<<<<< HEAD
-  parentId?: string | null;
-  order: number;
-  teamId: string;
-  createdAt: Date;
-  updatedAt: Date;
-  children?: Category[];
-  parent?: Category | null;
-  _count?: {
-    bankQuestionCategories: number;
-  };
-=======
   color?: string;
   questionCount?: number;
->>>>>>> cb091dd2
 }
 
 interface CategoryFilterProps {
@@ -108,68 +92,15 @@
   const [creating, setCreating] = useState(false);
   const [newCategoryName, setNewCategoryName] = useState('');
   const [newCategoryDescription, setNewCategoryDescription] = useState('');
-  const [parentId, setParentId] = useState<string>('');
+  const [newCategoryColor, setNewCategoryColor] = useState('#3B82F6');
   const [isCreateDialogOpen, setIsCreateDialogOpen] = useState(false);
 
-<<<<<<< HEAD
-  const loadCategories = useCallback(async () => {
-    try {
-      setLoading(true);
-
-      const result = await getCategories({ includeChildren: true });
-      if (result?.data?.categories) {
-        setCategories(result.data.categories);
-      }
-    } catch (error) {
-      console.error('Failed to load categories:', error);
-      toast.error(t('category.loadError'));
-    } finally {
-      setLoading(false);
-    }
-  }, [t]);
-
-  useEffect(() => {
-    loadCategories();
-  }, [loadCategories]);
-
-=======
->>>>>>> cb091dd2
   const handleCreateCategory = async () => {
     if (!newCategoryName.trim()) {
       toast.error(t('category.validation.nameRequired'));
       return;
     }
 
-<<<<<<< HEAD
-    try {
-      setCreating(true);
-
-      const result = await createCategory({
-        name: newCategoryName.trim(),
-        description: newCategoryDescription.trim() || undefined,
-        parentId: parentId || undefined,
-      });
-
-      if (result?.data?.category) {
-        // Reload categories to get updated list
-        await loadCategories();
-        onChange(result.data.category.id);
-
-        // Reset form
-        setNewCategoryName('');
-        setNewCategoryDescription('');
-        setParentId('');
-        setIsCreateDialogOpen(false);
-
-        toast.success(t('category.createSuccess'));
-      }
-    } catch (error) {
-      console.error('Failed to create category:', error);
-      toast.error(t('category.createError'));
-    } finally {
-      setCreating(false);
-    }
-=======
     setCreating(true);
     executeCreate({
       name: newCategoryName.trim(),
@@ -177,10 +108,21 @@
       teamId,
     });
     setCreating(false);
->>>>>>> cb091dd2
   };
 
   const selectedCategory = categories.find(cat => cat.id === value);
+  const colorOptions = [
+    '#3B82F6', // Blue
+    '#10B981', // Green
+    '#F59E0B', // Amber
+    '#8B5CF6', // Purple
+    '#EF4444', // Red
+    '#F97316', // Orange
+    '#84CC16', // Lime
+    '#06B6D4', // Cyan
+    '#EC4899', // Pink
+    '#6B7280', // Gray
+  ];
 
   if (isLoading) {
     return (
@@ -202,12 +144,16 @@
           <SelectValue placeholder={placeholder}>
             {selectedCategory && (
               <div className="flex items-center gap-2">
-                <Tag className="h-4 w-4 text-gray-500" />
+                <div
+                  className="h-3 w-3 flex-shrink-0 rounded-full"
+                  style={{
+                    backgroundColor: selectedCategory.color || '#3B82F6',
+                  }}
+                />
                 <span>{selectedCategory.name}</span>
-                {selectedCategory._count?.bankQuestionCategories !==
-                  undefined && (
+                {selectedCategory.questionCount !== undefined && (
                   <Badge variant="secondary" className="ml-auto text-xs">
-                    {selectedCategory._count.bankQuestionCategories}
+                    {selectedCategory.questionCount}
                   </Badge>
                 )}
               </div>
@@ -219,11 +165,14 @@
           {categories.map(category => (
             <SelectItem key={category.id} value={category.id}>
               <div className="flex w-full items-center gap-2">
-                <Tag className="h-3 w-3 text-gray-500" />
+                <div
+                  className="h-3 w-3 flex-shrink-0 rounded-full"
+                  style={{ backgroundColor: category.color || '#3B82F6' }}
+                />
                 <span className="flex-1">{category.name}</span>
-                {category._count?.bankQuestionCategories !== undefined && (
+                {category.questionCount !== undefined && (
                   <Badge variant="secondary" className="ml-auto text-xs">
-                    {category._count.bankQuestionCategories}
+                    {category.questionCount}
                   </Badge>
                 )}
               </div>
@@ -283,28 +232,26 @@
                     </div>
 
                     <div>
-                      <Label htmlFor="parent-category">
-                        {t('category.parent')}
-                      </Label>
-                      <Select value={parentId} onValueChange={setParentId}>
-                        <SelectTrigger className="mt-1">
-                          <SelectValue
-                            placeholder={t('category.selectParent')}
-                          />
-                        </SelectTrigger>
-                        <SelectContent>
-                          <SelectItem value="">
-                            {t('category.noParent')}
-                          </SelectItem>
-                          {categories
-                            .filter(cat => !cat.parentId) // Only show root categories as potential parents
-                            .map(category => (
-                              <SelectItem key={category.id} value={category.id}>
-                                {category.name}
-                              </SelectItem>
-                            ))}
-                        </SelectContent>
-                      </Select>
+                      <Label>{t('category.color')}</Label>
+                      <div className="mt-2 grid grid-cols-5 gap-2">
+                        {colorOptions.map(color => (
+                          <button
+                            key={color}
+                            type="button"
+                            className={`flex h-8 w-8 items-center justify-center rounded-full border-2 ${
+                              newCategoryColor === color
+                                ? 'border-gray-900'
+                                : 'border-gray-300'
+                            }`}
+                            style={{ backgroundColor: color }}
+                            onClick={() => setNewCategoryColor(color)}
+                          >
+                            {newCategoryColor === color && (
+                              <Check className="h-4 w-4 text-white" />
+                            )}
+                          </button>
+                        ))}
+                      </div>
                     </div>
 
                     <div className="flex justify-end gap-2 pt-4">
@@ -343,8 +290,18 @@
       {/* Selected category display for multiple selection */}
       {multiple && selectedCategory && (
         <div className="flex flex-wrap gap-1">
-          <Badge variant="secondary" className="flex items-center gap-1">
-            <Tag className="h-3 w-3" />
+          <Badge
+            variant="secondary"
+            className="flex items-center gap-1"
+            style={{
+              borderColor: selectedCategory.color,
+              color: selectedCategory.color,
+            }}
+          >
+            <div
+              className="h-2 w-2 rounded-full"
+              style={{ backgroundColor: selectedCategory.color }}
+            />
             {selectedCategory.name}
             <button
               type="button"
