'use client';

import React, { useState } from 'react';
import Link from 'next/link';
import { useTranslations } from 'next-intl';
import { useDashboard } from '@/hooks/use-dashboard';
import { useSidebarStore } from '@/stores/useSidebarStore';
import { useUserPlan } from '@/hooks/use-user-plan';
import { cn } from '@/lib/utils';
import {
  BarChart3,
  BookOpen,
  FileText,
  Home,
  PlusCircle,
  Settings,
  Users,
  X,
  ChevronLeft,
  ChevronRight,
  Image,
<<<<<<< HEAD
  Activity,
=======
  HelpCircle,
>>>>>>> 631af2e2
} from 'lucide-react';
import { CreateQuizModal } from '@/components/quiz/CreateQuizModal';
import { Button } from '@/components/ui/button';
import {
  Tooltip,
  TooltipContent,
  TooltipProvider,
  TooltipTrigger,
} from '@/components/ui/tooltip';

interface SideNavigationProps {
  lng: string;
}

export function SideNavigation({ lng }: SideNavigationProps) {
  const t = useTranslations('dashboard');
  const { isSidebarOpen, closeSidebar } = useDashboard();
  const { isOpen: isDesktopSidebarOpen, toggleSidebar } = useSidebarStore();
  const { isPro, isPremium } = useUserPlan();
  const [isCreateModalOpen, setIsCreateModalOpen] = useState(false);

  const hasPaidPlan = isPro || isPremium;

  const navigationItems = [
    {
      href: `/${lng}/dashboard`,
      icon: Home,
      label: t('navigation.dashboard'),
    },
    {
      href: `/${lng}/dashboard/quizzes`,
      icon: BookOpen,
      label: t('navigation.quizzes'),
    },
    {
      href: '#',
      icon: PlusCircle,
      label: t('navigation.createQuiz'),
      onClick: () => setIsCreateModalOpen(true),
    },
    {
      href: `/${lng}/dashboard/analytics`,
      icon: BarChart3,
      label: t('navigation.analytics'),
    },
    {
      href: `/${lng}/dashboard/usage`,
      icon: Activity,
      label: t('navigation.usage'),
    },
    {
      href: `/${lng}/dashboard/templates`,
      icon: FileText,
      label: t('navigation.templates'),
    },
    {
      href: `/${lng}/dashboard/media`,
      icon: Image,
      label: t('navigation.media'),
    },
    {
      href: `/${lng}/dashboard/team/members`,
      icon: Users,
      label: t('navigation.members'),
    },
    {
      href: `/${lng}/dashboard/team/settings`,
      icon: Settings,
      label: t('navigation.teamSettings'),
    },
    {
      href: `/${lng}/help`,
      icon: HelpCircle,
      label: t('navigation.help'),
    },
  ];

  return (
    <TooltipProvider>
      <>
        {/* モバイル用オーバーレイ */}
        {isSidebarOpen && (
          <div
            className="bg-opacity-50 fixed inset-0 z-40 bg-black lg:hidden"
            onClick={closeSidebar}
          />
        )}

        {/* サイドバー */}
        <aside
          className={cn(
            'fixed inset-y-0 left-0 z-50 transform bg-white shadow-lg transition-all duration-300 ease-in-out lg:static',
            // モバイル
            isSidebarOpen ? 'translate-x-0' : '-translate-x-full',
            // デスクトップ
            'lg:translate-x-0',
            isDesktopSidebarOpen ? 'lg:w-64' : 'lg:w-16'
          )}
        >
          {/* ヘッダー */}
          <div className="flex h-16 items-center justify-between border-b px-6">
            {isDesktopSidebarOpen && (
              <h2 className="text-lg font-semibold text-gray-900">
                {t('navigation.menu')}
              </h2>
            )}
            <div className="flex items-center gap-2">
              {/* デスクトップ用折り畳みボタン */}
              <button
                onClick={toggleSidebar}
                className={cn(
                  'hidden rounded-md p-2 text-gray-400 hover:bg-gray-100 hover:text-gray-600 lg:block',
                  !isDesktopSidebarOpen && 'mx-auto'
                )}
              >
                {isDesktopSidebarOpen ? (
                  <ChevronLeft className="h-5 w-5" />
                ) : (
                  <ChevronRight className="h-5 w-5" />
                )}
              </button>
              {/* モバイル用閉じるボタン */}
              <button
                onClick={closeSidebar}
                className="rounded-md p-2 text-gray-400 hover:bg-gray-100 hover:text-gray-600 lg:hidden"
              >
                <X className="h-5 w-5" />
              </button>
            </div>
          </div>

          {/* ナビゲーションメニュー */}
          <nav
            className={cn(
              'flex-1 space-y-1 py-6',
              isDesktopSidebarOpen ? 'px-4' : 'px-2'
            )}
          >
            {navigationItems.map(item => {
              const Icon = item.icon;

              if (item.onClick) {
                const button = (
                  <button
                    key={item.label}
                    onClick={() => {
                      item.onClick();
                      closeSidebar();
                    }}
                    className={cn(
                      'group flex w-full items-center rounded-md text-sm font-medium text-gray-700 hover:bg-gray-100 hover:text-gray-900',
                      isDesktopSidebarOpen
                        ? 'px-3 py-2'
                        : 'justify-center px-2 py-2'
                    )}
                  >
                    <Icon
                      className={cn(
                        'h-5 w-5 flex-shrink-0 text-gray-400 group-hover:text-gray-500',
                        isDesktopSidebarOpen && 'mr-3'
                      )}
                    />
                    {isDesktopSidebarOpen && item.label}
                  </button>
                );

                return isDesktopSidebarOpen ? (
                  button
                ) : (
                  <Tooltip key={item.label}>
                    <TooltipTrigger asChild>{button}</TooltipTrigger>
                    <TooltipContent side="right">
                      <p>{item.label}</p>
                    </TooltipContent>
                  </Tooltip>
                );
              }

              const link = (
                <Link
                  key={item.href}
                  href={item.href}
                  onClick={closeSidebar}
                  className={cn(
                    'group flex items-center rounded-md text-sm font-medium text-gray-700 hover:bg-gray-100 hover:text-gray-900',
                    isDesktopSidebarOpen
                      ? 'px-3 py-2'
                      : 'justify-center px-2 py-2'
                  )}
                >
                  <Icon
                    className={cn(
                      'h-5 w-5 flex-shrink-0 text-gray-400 group-hover:text-gray-500',
                      isDesktopSidebarOpen && 'mr-3'
                    )}
                  />
                  {isDesktopSidebarOpen && item.label}
                </Link>
              );

              return isDesktopSidebarOpen ? (
                link
              ) : (
                <Tooltip key={item.href}>
                  <TooltipTrigger asChild>{link}</TooltipTrigger>
                  <TooltipContent side="right">
                    <p>{item.label}</p>
                  </TooltipContent>
                </Tooltip>
              );
            })}
          </nav>

          {/* フッター */}
          {isDesktopSidebarOpen && !hasPaidPlan && (
            <div className="border-t p-4">
              <div className="rounded-lg bg-blue-50 p-3">
                <p className="text-xs text-blue-700">
                  {t('navigation.upgradePrompt')}
                </p>
                <Link
                  href={`/${lng}/pricing`}
                  className="mt-2 inline-block text-xs font-medium text-blue-600 hover:text-blue-500"
                >
                  {t('navigation.upgradeCta')}
                </Link>
              </div>
            </div>
          )}
        </aside>

        {/* Create Quiz Modal */}
        <CreateQuizModal
          isOpen={isCreateModalOpen}
          onClose={() => setIsCreateModalOpen(false)}
        />
      </>
    </TooltipProvider>
  );
}<|MERGE_RESOLUTION|>--- conflicted
+++ resolved
@@ -19,11 +19,8 @@
   ChevronLeft,
   ChevronRight,
   Image,
-<<<<<<< HEAD
   Activity,
-=======
   HelpCircle,
->>>>>>> 631af2e2
 } from 'lucide-react';
 import { CreateQuizModal } from '@/components/quiz/CreateQuizModal';
 import { Button } from '@/components/ui/button';
